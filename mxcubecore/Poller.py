--- conflicted
+++ resolved
@@ -132,13 +132,7 @@
     def new_event(self):
         while True:
             try:
-                #res = Queue().get_nowait()
                 res = self.queue.get_nowait()
-<<<<<<< HEAD
-                #except _threading.Queue.empty:
-=======
-
->>>>>>> 6bbb019e
             except Empty:
                 break
 
@@ -166,6 +160,7 @@
 
             if self.stop_event.is_set():
                 break
+
             polled_call = self.polled_call_ref()
             if polled_call is None:
                 break
@@ -181,6 +176,7 @@
                 break
 
             del polled_call
+
             if self.stop_event.is_set():
                 break
 
@@ -205,6 +201,7 @@
                     self.old_res = res
                     self.queue.put(res)
                     self.async_watcher.send()
+
             sleep(self.polling_period / 1000.0)
 
         if error_cb is not None:
