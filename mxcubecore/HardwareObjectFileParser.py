import imp
import logging
import xml.sax
from xml.sax.handler import ContentHandler

import BaseHardwareObjects

currentXML = None

<<<<<<< HEAD
newObjectsClasses = { 'equipment': BaseHardwareObjects.Equipment,
                      'device': BaseHardwareObjects.Device,
                      'procedure': BaseHardwareObjects.Procedure }
=======
try:
    newObjectsClasses = { 'equipment': BaseHardwareObjects.Equipment,
                          'device': BaseHardwareObjects.Device,
                          'procedure': BaseHardwareObjects.Procedure }
except AttributeError:
    pass
>>>>>>> 3cbaba56

def parse(filename, name):
    curHandler = HardwareObjectHandler(name)

    global currentXML
    try:
        f = open(filename)
        currentXML = f.read()
    except:
        currentXML = None
        
    xml.sax.parse(filename, curHandler)
    
    return curHandler.getHardwareObject()


def parseString(XMLHardwareObject, name):
    global currentXML
    currentXML = XMLHardwareObject
    
    curHandler = HardwareObjectHandler(name)
    xml.sax.parseString(XMLHardwareObject, curHandler)
    
    return curHandler.getHardwareObject()


def loadModule(hardwareObjectName):
    fp = None
    try:
        fp, pathname, description = imp.find_module(hardwareObjectName, None)

        mod = imp.load_module(hardwareObjectName, fp, pathname, description)
    except:
        if fp:
            fp.close()

        logging.getLogger("HWR").exception('Cannot import module %s', hardwareObjectName)
                
        return None
    else:
        return mod
            

def instanciateClass(moduleName, className, objectName):
    module = loadModule(moduleName)

    if module is None:
        return
    else:                
        try:
            classObj = getattr(module, className)
        except AttributeError:
            logging.getLogger("HWR").error('No class %s in module %s', className, moduleName)
        else:
            # check the XML
            if module.__doc__ is not None and currentXML is not None:
                i = module.__doc__.find('template:')

                if i >= 0:
                    XMLTemplate = module.__doc__[i+10:]
            
                    xmlStructureRetriever = XMLStructureRetriever()
                    xml.sax.parseString(currentXML, xmlStructureRetriever)
                    currentStructure = xmlStructureRetriever.getStructure()
                    xmlStructureRetriever = XMLStructureRetriever()
                    xml.sax.parseString(XMLTemplate, xmlStructureRetriever)
                    templateStructure = xmlStructureRetriever.getStructure()

                    if not templateStructure == currentStructure:
                        logging.getLogger("HWR").error('%s: XML file does not match the %s class template' % (objectName, className))
                        return
                
            try:
                newInstance = classObj(objectName)
            except:
                logging.getLogger("HWR").exception('Cannot instanciate class %s', className)
            else:
                return newInstance
            

class HardwareObjectHandler(ContentHandler):
    def __init__(self, name):
        ContentHandler.__init__(self)
        
        self.name = name
        self.classError = False
        self.objects = []
        self.reference = ''
        self.property = ''
        self.elementIsAReference = False
        self.elementRole = None
        self.buffer = ''
        self.path = ''
        self.previousPath = ''
  

    def getHardwareObject(self):
        if len(self.objects) == 1:
            return self.objects[0]
    
        
    def startElement(self, name, attrs):
        if self.classError:
            return
        
        self.buffer = ''

        if len(self.objects) == 0:
            objectName = self.name
        else:
            objectName = name
        
        assert not self.elementIsAReference
        
        self.elementRole = None
        self.property = ''
        self.command = {}
        self.channel = {}
        
        #
        # determine path to the new object
        #
        self.path += '/' + str(name) + '[%d]'
        i = self.previousPath.rfind('[')
        
        if i >= 0 and self.path[:-4] == self.previousPath[:i]:
            objectIndex = int(self.previousPath[i+1:-1]) + 1
        else:
            objectIndex = 1 #XPath indexes begin at 1
             
        self.path %= objectIndex

        _attrs = attrs
        attrs = {}
        for k in _attrs.keys():
            v = str(_attrs[k])

            if v=="None":
                attrs[str(k)]=None
            else:
                try:
                    attrs[str(k)]=int(v)
                except:
                    try:
                        attrs[str(k)]=float(v)
                    except:
                        if v=="False":
                            attrs[str(k)]=False
                        elif v=="True":
                            attrs[str(k)]=True
                        else:
                            attrs[str(k)]=v

        if 'role' in attrs:
            self.elementRole = attrs['role']
        
        if name == 'device':
            # maybe we have to add the DeviceContainer mix-in class to each node of the Hardware Object hierarchy
            i = len(self.objects) - 1
            while i >= 0 and not isinstance(self.objects[i], BaseHardwareObjects.DeviceContainer):
                #newClass = new.classobj("toto", (self.objects[i].__class__,) + self.objects[i].__class__.__bases__ + (BaseHardwareObjects.DeviceContainer, ), {})
                self.objects[i].__class__ = BaseHardwareObjects.DeviceContainerNode
                i -= 1
    
        #
        # is element a reference to another hardware object ?
        #
        ref = attrs.has_key('hwrid') and attrs['hwrid'] or attrs.has_key('href') and attrs['href']
        if ref:
            self.elementIsAReference = True
            self.reference = str(ref)

            if self.reference.startswith('../'):
                self.reference = '/'.join(self.name.split('/')[:-1] + [self.reference[3:]])
            elif self.reference.startswith('./'):
                self.reference = '/'.join(self.name.split('/')[:-1] + [self.reference[2:]])
            return
 
        if name in newObjectsClasses:
            if attrs.has_key('class'):
                moduleName = str(attrs['class'])
                className = moduleName.split('.')[-1]

                newObject = instanciateClass(moduleName, className, objectName)
                
                if newObject is None:
                    self.classError = True
                    return
                else:
                    newObject.setPath(self.path)
                    self.objects.append(newObject)
            else:
                newObjectClass = newObjectsClasses[name]
                newObject = newObjectClass(objectName)
                newObject.setPath(self.path)
                    
                self.objects.append(newObject)
        elif name == 'command':
            if attrs.has_key('name') and attrs.has_key('type'):
                #short command notation
                self.command.update(attrs)
            else:
                #long command notation (allow arguments)
                self.objects.append(BaseHardwareObjects.HardwareObjectNode(objectName))
        elif name == 'channel':
            if attrs.has_key('name') and attrs.has_key('type'):
                self.channel.update(attrs)
        else:
            if len(self.objects) == 0:
                if attrs.has_key('class'):
                    moduleName = str(attrs['class'])
                    className = moduleName.split('.')[-1]

                    newObject = instanciateClass(moduleName, className, objectName)
                
                    if newObject is None:
                        self.classError = True
                        return
                else:
                    newObject = BaseHardwareObjects.HardwareObject(objectName)
                
                newObject.setPath(self.path)
                self.objects.append(newObject)
                """
                # maybe we can create a HardwareObject ? be strict for the moment...
                logging.getLogger("HWR").error("%s: unknown Hardware Object type (should be one of %s)", objectName, str(newObjectsClasses.keys()))
                self.classError = True
                return
                """
            else:
                newObject = BaseHardwareObjects.HardwareObjectNode(objectName)
                newObject.setPath(self.path)
            
                self.objects.append(newObject)
            
                self.property = name #element is supposed to be a Property            


    def characters(self, content):
        if self.classError:
            return
        
        self.buffer += str(content)
        
        
    def endElement(self, name):
        if self.classError:
            return
        
        name = str(name)
                            
        if self.elementIsAReference:
            if len(self.objects) > 0:
                self.objects[-1].addReference(name, self.reference, role=self.elementRole)
                #self.objects.append(newObject)
        else:
            try:
                if name == 'command':
                    if len(self.command) > 0:
                        if len(self.objects) > 0:
                            self.objects[-1].addCommand(self.command, self.buffer, addNow=False)
                    else:
                        if len(self.objects) > 1:
                            self.objects[-2].addCommand(self.objects.pop(), addNow=False)
                elif name == 'channel':
                    if len(self.channel) > 0:
                        if len(self.objects) > 0:
                            self.objects[-1].addChannel(self.channel, self.buffer, addNow=False)
                elif name == self.property:
                    del self.objects[-1] #remove empty object

                    self.objects[-1].setProperty(name, self.buffer)
                else:
                    if len(self.objects) == 1:
                        return

                    if len(self.objects) > 1:
                        self.objects[-2].addObject(name, self.objects[-1], role = self.elementRole)
                    del self.objects[-1]
            except:
                logging.getLogger("HWR").exception("%s: error while creating Hardware Object from XML file", self.name)
        
        self.elementIsAReference = False
        self.elementRole = None
        self.buffer = ''
        self.previousPath = self.path
        self.path = self.path[:self.path.rfind('/')] #remove last added name and suffix


class XMLStructure:
    def __init__(self):
        self.xmlpaths = set()
        self.attributes = {}


    def add(self, xmlpath, attributesSet):
        self.xmlpaths.add(xmlpath)
        
        if len(attributesSet) > 0:
            self.attributes[xmlpath] = attributesSet

                
    def __eq__(self, s):
        if self.xmlpaths.issubset(s.xmlpaths):
            for xmlpath, attributeSet in self.attributes.iteritems():
                try:
                    attributeSet2 = s.attributes[xmlpath]
                except KeyError:
                    return False
                else:
                    if not attributeSet.issubset(attributeSet2):
                        return False

            return True
        else:
            return False
        

class XMLStructureRetriever(ContentHandler):
    def __init__(self):
        ContentHandler.__init__(self)

        self.path = ''
        self.previousPath = ''
        self.currentAttributes = set()
        self.structure = XMLStructure()
    

    def getStructure(self):
        return self.structure

        
    def startElement(self, name, attrs):
        self.path += '/' + str(name) + '[%d]'
        i = self.previousPath.rfind('[')
        
        if i >= 0 and self.path[:-4] == self.previousPath[:i]:
            index = int(self.previousPath[i+1:-1]) + 1
        else:
            index = 1 #XPath indexes begin at 1
             
        self.path %= index
                
        for attr, value in attrs.items():
            if str(attr) == 'hwrid':
                attr = 'href'

            self.currentAttributes.add("%s=%s" % (str(attr), str(value)))

                    
    def endElement(self, name):
        self.structure.add(self.path, self.currentAttributes)

        self.previousPath = self.path
        self.path = self.path[:self.path.rfind('/')]












<|MERGE_RESOLUTION|>--- conflicted
+++ resolved
@@ -7,18 +7,12 @@
 
 currentXML = None
 
-<<<<<<< HEAD
-newObjectsClasses = { 'equipment': BaseHardwareObjects.Equipment,
-                      'device': BaseHardwareObjects.Device,
-                      'procedure': BaseHardwareObjects.Procedure }
-=======
 try:
     newObjectsClasses = { 'equipment': BaseHardwareObjects.Equipment,
                           'device': BaseHardwareObjects.Device,
                           'procedure': BaseHardwareObjects.Procedure }
 except AttributeError:
     pass
->>>>>>> 3cbaba56
 
 def parse(filename, name):
     curHandler = HardwareObjectHandler(name)
