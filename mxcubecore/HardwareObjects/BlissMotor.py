--- conflicted
+++ resolved
@@ -107,11 +107,7 @@
         Args:
             value (float): target value
         """
-<<<<<<< HEAD
-        self.motor_obj.move(value, wait=wait)
-=======
         self.motor_obj.move(value, wait=False)
->>>>>>> 4005ca94
 
     def wait_ready(self, timeout=None):
         """Wait until the end of move ended
