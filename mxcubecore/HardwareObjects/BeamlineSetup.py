import os
import logging
import jsonpickle
import queue_model_objects_v1 as queue_model_objects

from HardwareRepository.BaseHardwareObjects import HardwareObject
from XSDataMXCuBEv1_3 import XSDataInputMXCuBE
import queue_model_enumerables_v1 as queue_model_enumerables

from HardwareRepository.HardwareRepository import HardwareRepository

class BeamlineSetup(HardwareObject):
    def __init__(self, name):
        HardwareObject.__init__(self, name)
        self._object_by_path = {}
        self._plate_mode = False

        # For hardware objects that we would like to access as:
        # self.<role_name>_hwrobj. Just to make it more elegant syntactically.
        self._role_list = ['transmission', 'diffractometer', 'sample_changer',
                           'resolution', 'shape_history', 'session',
                           'data_analysis', 'workflow', 'lims_client',
<<<<<<< HEAD
                           'collect', 'energy', 'omega_axis','energyscan']
=======
                           'collect', 'energy', 'omega_axis', "detector"]
>>>>>>> ded5f096

    def init(self):
        """
        Framework 2 init, inherited from HardwareObject.
        """
        for role in self._role_list:
            self._get_object_by_role(role)

        self._object_by_path['/beamline/energy'] = self.energy_hwobj
        self._object_by_path['/beamline/resolution'] = self.resolution_hwobj
        self._object_by_path['/beamline/transmission'] = self.transmission_hwobj

    def _get_object_by_role(self, role):
        """
        Gets the object with the role <role>' and adds the attribute
        <role>_hwobj to the current instance.
        """
        try:
            value = self.getObjectByRole(role)
        except:
            value = None
            logging.getLogger('HWR').exception('Could not get object with ' +\
                'role:' + role + 'from hardware repository.')

        setattr(self, role + '_hwobj', value)

    def read_value(self, path):
        """
        Reads the value of the hardware object at the given path. The
        hardware object must have the get_value method.

        :param path: Path to a hardware object.
        :type path: str

        :returns: The 'value' of the hardware object.
        :rtype: Return type of get_value of the hardware object.
        """
        value = None

        if path == '/beamline/default-acquisition-parameters/':
            value = jsonpickle.encode(self.get_default_acquisition_parameters())
        elif path == '/beamline/default-path-template/':
            value = jsonpickle.encode(self.get_default_path_template())
        else:
            hwobj = None

            try:
                hwobj = self._object_by_path[path]
                value = hwobj.get_value()
            except KeyError:
                raise KeyError('Invalid path')

        return value

    def set_plate_mode(self, state):
        """
        Sets plate mode, if crystal plates are used instead of ordinary sample
        pints

        :param state: True if palte is used False if pin is used.
        :type state: bool
        """
        self._plate_mode = state

    def in_plate_mode(self):
        """
        :returns: True if plates are used otherwise False
        :rtype: bool
        """
        return self._plate_mode

    def detector_has_shutterless(self):
        """
        :returns: True if the detector is capable of shuterless.
        :rtype: bool
        """
        try:
          return self.detector_hwobj.getProperty('type').lower()=='pilatus'
        except:
          return False

    def tunable_wavelength(self):
        """
        :returns: Returns True if the beamline has tunable wavelength.
        :rtype: bool
        """
        tw = False

        try:
            tw = bool(self.getProperty('tunable_wavelength'))
        except TypeError:
            tw = False

        return tw

    def has_aperture(self):
        """
        :returns: True if the beamline has apertures and false otherwise.
        """
        ap = False

        try:
            ap = bool(self.getProperty('has_aperture'))
        except TypeError:
            ap = False

        return ap

    def disable_num_passes(self):
        """
        :returns: Returns True if it is possible to use the number of passes
                  collection parameter.
        :rtype: bool
        """
        disable_num_passes = False

        try:
            disable_num_passes = self.getProperty('disable_num_passes')

            if disable_num_passes is None:
                disable_num_passes = False

        except:
            disable_num_passes = False

        return disable_num_passes

    def get_default_char_acq_parameters(self):
        """
        :returns: A AcquisitionParameters object with all default parameters.
        """
        acq_parameters = queue_model_objects.AcquisitionParameters()
        parent_key = "default_characterisation_values"

        img_start_num = self[parent_key].getProperty('start_image_number')
        num_images = self[parent_key].getProperty('number_of_images')
        osc_range = round(float(self[parent_key].getProperty('range')), 2)
        overlap = round(float(self[parent_key].getProperty('overlap')), 2)
        exp_time = round(float(self[parent_key].getProperty('exposure_time')), 4)
        num_passes = int(self[parent_key].getProperty('number_of_passes'))
        shutterless = self.detector_has_shutterless()
        detector_mode = 1 #unbinned...

        acq_parameters.first_image = int(img_start_num)
        acq_parameters.num_images = int(num_images)
        acq_parameters.osc_start = self._get_omega_axis_position()
        acq_parameters.osc_range = osc_range
        acq_parameters.overlap = overlap
        acq_parameters.exp_time = exp_time
        acq_parameters.num_passes = num_passes
        acq_parameters.resolution = self._get_resolution()
        acq_parameters.energy = self._get_energy()
        acq_parameters.transmission = self._get_transmission()

        acq_parameters.inverse_beam = False
        acq_parameters.shutterless = shutterless
        acq_parameters.take_dark_current = True
        acq_parameters.skip_existing_images = False
        acq_parameters.take_snapshots = True

        acq_parameters.detector_mode = detector_mode

        return acq_parameters

    def get_default_characterisation_parameters(self):
        """
        :returns: A CharacterisationsParameters object with default parameters.
        """
        input_fname = self.data_analysis_hwobj.edna_default_file
        hwr_dir = HardwareRepository().getHardwareRepositoryPath()

        with open(os.path.join(hwr_dir, input_fname), 'r') as f:
            edna_default_input = ''.join(f.readlines())

        edna_input = XSDataInputMXCuBE.parseString(edna_default_input)
        diff_plan = edna_input.getDiffractionPlan()
        #edna_beam = edna_input.getExperimentalCondition().getBeam()
        edna_sample = edna_input.getSample()
        char_params = queue_model_objects.CharacterisationParameters()
        char_params.experiment_type = queue_model_enumerables.EXPERIMENT_TYPE.OSC

        # Optimisation parameters
        char_params.use_aimed_resolution = False
        char_params.aimed_resolution = diff_plan.getAimedResolution().getValue()
        char_params.use_aimed_multiplicity = False
        char_params.aimed_multiplicity = diff_plan.getAimedMultiplicity().getValue()
        char_params.aimed_i_sigma = diff_plan.getAimedIOverSigmaAtHighestResolution().getValue()
        char_params.aimed_completness = diff_plan.getAimedCompleteness().getValue()
        char_params.strategy_complexity = 0
        char_params.induce_burn = False
        char_params.use_permitted_rotation = False
        char_params.permitted_phi_start = 0.0
        char_params.permitted_phi_end = 360
        char_params.low_res_pass_strat = False

        # Crystal
        char_params.max_crystal_vdim = edna_sample.getSize().getY().getValue()
        char_params.min_crystal_vdim = edna_sample.getSize().getZ().getValue()
        char_params.max_crystal_vphi = 90
        char_params.min_crystal_vphi = 0.0
        char_params.space_group = ""

        # Characterisation type
        char_params.use_min_dose = True
        char_params.use_min_time = False
        char_params.min_dose = 30.0
        char_params.min_time = 0.0
        char_params.account_rad_damage = True
        char_params.auto_res = True
        char_params.opt_sad = False
        char_params.sad_res = 0.5
        char_params.determine_rad_params = False
        char_params.burn_osc_start = 0.0
        char_params.burn_osc_interval = 3

        # Radiation damage model
        char_params.rad_suscept = edna_sample.getSusceptibility().getValue()
        char_params.beta = 1
        char_params.gamma = 0.06

        return char_params

    def get_default_acquisition_parameters(self):
        """
        :returns: A AcquisitionParameters object with all default parameters.
        """
        acq_parameters = queue_model_objects.AcquisitionParameters()
        parent_key = "default_acquisition_values"

        img_start_num = self[parent_key].getProperty('start_image_number')
        num_images = self[parent_key].getProperty('number_of_images')
        osc_range = round(float(self[parent_key].getProperty('range')), 2)
        overlap = round(float(self[parent_key].getProperty('overlap')), 2)
        exp_time = round(float(self[parent_key].getProperty('exposure_time')), 4)
        num_passes = int(self[parent_key].getProperty('number_of_passes'))
        shutterless = self.detector_has_shutterless()
        detector_mode = 1 #unbinned

        acq_parameters.first_image = img_start_num
        acq_parameters.num_images = num_images
        acq_parameters.osc_start = self._get_omega_axis_position()
        acq_parameters.osc_range = osc_range
        acq_parameters.overlap = overlap
        acq_parameters.exp_time = exp_time
        acq_parameters.num_passes = num_passes
        acq_parameters.resolution = self._get_resolution()
        acq_parameters.energy = self._get_energy()
        acq_parameters.transmission = self._get_transmission()

        acq_parameters.inverse_beam = False
        acq_parameters.shutterless = shutterless
        acq_parameters.take_dark_current = True
        acq_parameters.skip_existing_images = False
        acq_parameters.take_snapshots = True

        acq_parameters.detector_mode = detector_mode

        return acq_parameters

    def get_acqisition_limt_values(self):
        parent_key = "acquisition_limit_values"

        limits = {}

        try:
            exp_time_limit = self[parent_key].getProperty('exposure_time')
            limits['exposure_time'] = exp_time_limit
        except:
            pass

        try:
            range_limit = self[parent_key].getProperty('osc_range')
            limits['osc_range'] = range_limit
        except:
            pass

        try:
            num_images_limit = self[parent_key].getProperty('number_of_images')
            limits['number_of_images'] = num_images_limit
        except:
            pass

        return limits
        
    def get_default_path_template(self):
        """
        :returns: A PathTemplate object with default parameters.
        """
        path_template = queue_model_objects.PathTemplate()
        parent_key = "default_acquisition_values"

        path_template.directory = str()
        path_template.process_directory = str()
        path_template.base_prefix = str()
        path_template.mad_prefix = ''
        path_template.reference_image_prefix = ''
        path_template.wedge_prefix = ''
        path_template.run_number = self[parent_key].getProperty('run_number')
        path_template.suffix = self.session_hwobj["file_info"].getProperty('file_suffix')
        path_template.precision = '04'
        path_template.start_num = int(self[parent_key].getProperty('start_image_number'))
        path_template.num_files = int(self[parent_key].getProperty('number_of_images'))

        return path_template

    def _get_energy(self):
        try:
            energy = self.energy_hwobj.getCurrentEnergy()
            energy = round(float(energy), 4)
        except AttributeError:
            energy = 0
        except TypeError:
            energy = 0

        return energy

    def _get_transmission(self):
        try:
            transmission = self.transmission_hwobj.getAttFactor()
            transmission = round(float(transmission), 2)
        except AttributeError:
            transmission = 0
        except TypeError:
            transmission = 0

        return transmission

    def _get_resolution(self):
        try:
            resolution = self.resolution_hwobj.getPosition()
            resolution = round(float(resolution), 3)
        except AttributeError:
            resolution = 0
        except TypeError:
            resolution = 0

        return resolution

    def _get_omega_axis_position(self):
        result = 0

        try:
            result = round(float(self.omega_axis_hwobj.getPosition()), 2)
        except TypeError:
            parent_key = "default_acquisition_values"
            result = round(float(self[parent_key].getProperty('start_angle')), 2)
        except AttributeError:
            parent_key = "default_acquisition_values"
            result = round(float(self[parent_key].getProperty('start_angle')), 2)

        return result<|MERGE_RESOLUTION|>--- conflicted
+++ resolved
@@ -20,11 +20,7 @@
         self._role_list = ['transmission', 'diffractometer', 'sample_changer',
                            'resolution', 'shape_history', 'session',
                            'data_analysis', 'workflow', 'lims_client',
-<<<<<<< HEAD
-                           'collect', 'energy', 'omega_axis','energyscan']
-=======
                            'collect', 'energy', 'omega_axis', "detector"]
->>>>>>> ded5f096
 
     def init(self):
         """
