#
#  Project: MXCuBE
#  https://github.com/mxcube
#
#  This file is part of MXCuBE software.
#
#  MXCuBE is free software: you can redistribute it and/or modify
#  it under the terms of the GNU Lesser General Public License as published by
#  the Free Software Foundation, either version 3 of the License, or
#  (at your option) any later version.
#
#  MXCuBE is distributed in the hope that it will be useful,
#  but WITHOUT ANY WARRANTY; without even the implied warranty of
#  MERCHANTABILITY or FITNESS FOR A PARTICULAR PURPOSE.  See the
#  GNU Lesser General Public License for more details.
#
#  You should have received a copy of the GNU Lesser General Public License
#  along with MXCuBE. If not, see <http://www.gnu.org/licenses/>.

import tine
import numpy
import gevent
import logging

from copy import deepcopy
from datetime import datetime
from scipy.interpolate import interp1d

from HardwareRepository.HardwareObjects.abstract.AbstractFlux import AbstractFlux

from HardwareRepository import HardwareRepository as HWR


__credits__ = ["EMBL Hamburg"]
__category__ = "General"

diode_calibration_amp_per_watt = interp1d(
    [4.0, 6.0, 8.0, 10.0, 12.0, 12.5, 15.0, 16.0, 20.0, 30.0],
    [0.2267, 0.2116, 0.1405, 0.086, 0.0484, 0.0469, 0.0289, 0.0240, 0.01248, 0.00388],
)

diode_calibration_amp_per_watt = interp1d(
    [4.0, 6.0, 8.0, 10.0, 12.0, 12.5, 15.0, 16.0, 20.0, 30.0],
    [0.2267, 0.2116, 0.1405, 0.086, 0.0484, 0.0469, 0.0289, 0.0240, 0.01248, 0.00388],
)

air_absorption_coeff_per_meter = interp1d(
    [
        4.0,
        4.2,
        4.4,
        4.6,
        4.8,
        5.0,
        5.4,
        5.8,
        6.2,
        6.6,
        7.0,
        8.0,
        9.2,
        11.8,
        14.4,
        17.0,
        19.6,
        22.2,
        24.8,
        27.4,
        30,
    ],
    [
        9.19440446,
        7.94983601,
        6.91804807,
        6.10374226,
        5.32906528,
        4.71308953,
        3.73630655,
        3.00942560,
        2.45767288,
        2.0317802,
        1.69805057,
        1.12911273,
        0.73628084,
        0.34554261,
        0.19176669,
        0.12030697,
        0.08331135,
        0.06203213,
        0.04926173,
        0.04114024,
        0.0357374,
    ],
)

carbon_window_transmission = interp1d(
    [4.0, 6.6, 9.2, 11.8, 14.4, 17.0, 19.6, 22.2, 24.8, 27.4, 30],
    [
        0.74141,
        0.93863,
        0.97775,
        0.98946,
        0.99396,
        0.99599,
        0.99701,
        0.99759,
        0.99793,
        0.99815,
        0.99828,
    ],
)

dose_rate_per_10to14_ph_per_mmsq = interp1d(
    [4.0, 6.6, 9.2, 11.8, 14.4, 17.0, 19.6, 22.2, 24.8, 27.4, 30.0],
    [
        459000.0,
        162000.0,
        79000.0,
        45700.0,
        29300.0,
        20200.0,
        14600.0,
        11100.0,
        8610.0,
        6870.0,
        5520.0,
    ],
)


class EMBLFlux(AbstractFlux):
    def __init__(self, name):

        AbstractFlux.__init__(self, name)

        self.measured_flux_dict = None
        self.measured_flux_list = None
        self.current_flux_dict = None

        self.flux_value = 0
        # self.ampl_chan_index = None
        self.intensity_ranges = []
        self.intensity_value = None

        self.flux_record_status = None

        self.origin_flux_value = None
        self.origin_beam_info = None
        self.origin_transmission = None
        self.measuring = False
        self.transmission_value = None

        self.chan_intens_range = None
        self.chan_intens_mean = None
        self.cmd_set_intens_acq_time = None
        self.cmd_set_intens_range = None
        self.cmd_set_intens_resolution = None

        self.back_light_hwobj = None
        self.beam_focusing_hwobj = None
        self.beamstop_hwobj = None

    def init(self):
        """Reads config xml, initiates all necessary hwobj, channels and cmds
        """
        self.intensity_ranges = []
        self.measured_flux_dict = None
        self.measured_flux_list = []
        self.current_flux_dict = None

        try:
            for intens_range in self["intensity"]["ranges"]:
                temp_intens_range = {}
                temp_intens_range["max"] = intens_range.CurMax
                temp_intens_range["index"] = intens_range.CurIndex
                temp_intens_range["offset"] = intens_range.CurOffset
                self.intensity_ranges.append(temp_intens_range)
            self.intensity_ranges = sorted(
                self.intensity_ranges, key=lambda item: item["max"]
            )
        except BaseException:
            logging.getLogger("HWR").error("BeamlineTest: No intensity ranges defined")

        self.chan_intens_mean = self.getChannelObject("intensMean")
        self.chan_intens_mean.connectSignal("update", self.intens_mean_changed)

        self.chan_intens_range = self.getChannelObject("intensRange")
        self.chan_flux_transmission = self.getChannelObject("fluxTransmission")

        self.cmd_set_intens_resolution = self.getCommandObject("setIntensResolution")
        self.cmd_set_intens_acq_time = self.getCommandObject("setIntensAcqTime")
        self.cmd_set_intens_range = self.getCommandObject("setIntensRange")
        self.cmd_flux_record = self.getCommandObject("fluxRecord")

        self.back_light_hwobj = self.getObjectByRole("backlight")
        self.beamstop_hwobj = self.getObjectByRole("beamstop")

        self.connect(
            HWR.beamline.transmission, "valueChanged", self.transmission_changed
        )

        # self.init_flux_values()

        self.chan_flux_status = self.getChannelObject("fluxStatus")
        self.chan_flux_status.connectSignal("update", self.flux_status_changed)

        self.chan_flux_message = self.getChannelObject("fluxMessage")
        self.chan_flux_message.connectSignal("update", self.flux_message_changed)

        self.connect(HWR.beamline.beam, "beamInfoChanged", self.beam_info_changed)

<<<<<<< HEAD
        self.connect(HWR.beamline.beam.aperture,
                     "diameterIndexChanged",
                     self.aperture_diameter_changed
=======
        self.connect(
            self.aperture_hwobj, "diameterIndexChanged", self.aperture_diameter_changed
>>>>>>> 01f7ddb2
        )

        self.beam_focusing_hwobj = self.getObjectByRole("beam_focusing")
        if self.beam_focusing_hwobj is not None:
            self.connect(
                self.beam_focusing_hwobj,
                "focusingModeChanged",
                self.focusing_mode_changed,
            )

        self.init_flux_values()

    def init_flux_values(self):
        if not self.chan_flux_status.getValue():
            logging.getLogger("GUI").error(
                "No valid flux value available. Please remeasure flux!"
            )
            return
        flux_values = self.cmd_flux_record.get()
        flux_transmission = self.chan_flux_transmission.getValue()
        aperture_diameter_list = HWR.beamline.beam.aperture.get_diameter_list()

        self.measured_flux_list = []
        for index, flux_value in enumerate(flux_values):
            self.measured_flux_list.append(
                {
                    "flux": flux_value,
                    "transmission": flux_transmission,
                    "size_x": aperture_diameter_list[index] / 1000.0,
                    "size_y": aperture_diameter_list[index] / 1000.0,
                }
            )

    def flux_message_changed(self, message):
        if message is not "":
            logging.getLogger("GUI").error("Flux-record message: %s" % message)

    def flux_status_changed(self, status):
        if not status and self.flux_record_status:
            logging.getLogger("GUI").error(
                "Flux value invalidated. Please remeasure flux!"
            )
            self.reset_flux()
        self.flux_record_status = status

    def aperture_diameter_changed(self, index, size):
        """Updates flux if the aperture diameter has been changed"""
        if self.measured_flux_list and not self.measuring:
            if len(self.measured_flux_list) > 1:
                self.measured_flux_dict = self.measured_flux_list[index]
                self.update_flux_value()

    def beam_info_changed(self, beam_info):
        """Updates flux value if the beam size changes"""
        self.beam_info = beam_info
        self.update_flux_value()

    def transmission_changed(self, transmission):
        """Updates flux value if the transmission has been changed"""
        self.transmission_value = transmission
        self.update_flux_value()

    def intens_mean_changed(self, value):
        pass

    def focusing_mode_changed(self, mode, size):
        logging.getLogger("GUI").warning(
            "Beamline focus mode changed. Please remeasure flux!"
        )
        self.reset_flux()

    def reset_flux(self):
        self.current_flux_dict = None
        self.measured_flux_dict = None
        self.measured_flux_list = []
        self.emit(
            "fluxInfoChanged",
            {"measured": self.measured_flux_dict, "current": self.current_flux_dict},
        )

    def get_flux(self):
        """Returns flux value as float"""
        if self.current_flux_dict is not None:
            return self.current_flux_dict["flux"]
        else:
            return 1

    def update_flux_value(self):
        if self.measured_flux_dict is not None and self.transmission_value is not None:
            self.current_flux_dict = deepcopy(self.measured_flux_dict)
            if int(self.transmission_value) != int(
                self.measured_flux_dict["transmission"]
            ):
                self.current_flux_dict["flux"] = (
                    self.measured_flux_dict["flux"]
                    * self.transmission_value
                    / self.measured_flux_dict["transmission"]
                )
                self.current_flux_dict["transmission"] = self.transmission_value

            if len(self.measured_flux_list) == 1:
                origin_area = (
                    self.measured_flux_dict["size_x"]
                    * self.measured_flux_dict["size_y"]
                )
                current_area = self.beam_info["size_x"] * self.beam_info["size_y"]
                if origin_area != current_area:
                    self.current_flux_dict["size_x"] = self.beam_info["size_x"]
                    self.current_flux_dict["size_y"] = self.beam_info["size_y"]
                    self.current_flux_dict["flux"] = (
                        self.measured_flux_dict["flux"] * current_area / origin_area
                    )
            self.emit(
                "fluxInfoChanged",
                {
                    "measured": self.measured_flux_dict,
                    "current": self.current_flux_dict,
                },
            )

    def measure_flux(self, wait=True):
        gevent.spawn(self.measure_flux_task, wait)

    def measure_flux_task(self, wait=True):
        if not HWR.beamline.safety_shutter.is_opened():
            msg = "Unable to measure flux! Safety shutter is closed."
            self.print_log("GUI", "error", msg)
            return

        if not HWR.beamline.detector.is_cover_closed():
            msg = "Unable to measure flux! Detecor cover is open."
            self.print_log("GUI", "error", "Unable to measure flux!")
            self.print_log("GUI", "error", msg)
            return

        if HWR.beamline.session.beamline_name == "P14":
            if HWR.beamline.detector.distance.get_position() > 501:
                self.print_log(
                    "GUI",
                    "error",
                    "Detector is too far away for flux measurements. Move to 500 mm or closer.",
                )
                return

        self.measuring = True
        intens_value = 0
        max_frame_rate = 1 / HWR.beamline.detector.get_exposure_time_limits()[0]

        current_phase = HWR.beamline.diffractometer.current_phase
        current_transmission = HWR.beamline.transmission.get_value()
        current_aperture_index = HWR.beamline.beam.aperture.get_diameter_index()

        self.emit("progressInit", "Measuring flux. Please wait...", 10, True)

        # Set transmission to 100%
        # -----------------------------------------------------------------
        self.emit("progressStep", 1, "Setting transmission to 100%")

        HWR.beamline.transmission.set_value(100, timeout=20)

        # Close the fast shutter
        # -----------------------------------------------------------------
        HWR.beamline.fast_shutter.closeShutter(wait=True)
        logging.getLogger("HWR").debug("Measure flux: Fast shutter closed")
        gevent.sleep(0.2)
        HWR.beamline.diffractometer.wait_device_ready(10)

        # Move back light in, check beamstop position
        # -----------------------------------------------------------------
        logging.getLogger("HWR").info("Measure flux: Moving backlight out...")
        self.emit("progressStep", 1, "Moving backlight out")
        self.back_light_hwobj.move_in()
        logging.getLogger("HWR").debug("Measure flux: Backlight moved out")

        beamstop_position = self.beamstop_hwobj.get_position()
        if beamstop_position == "BEAM":
            self.emit("progressStep", 2, "Moving beamstop OFF")
            self.beamstop_hwobj.set_position("OFF")
            HWR.beamline.diffractometer.wait_device_ready(30)
            logging.getLogger("HWR").info("Measure flux: Beamstop moved off")

        # Check scintillator position
        # -----------------------------------------------------------------
        scintillator_position = HWR.beamline.diffractometer.get_scintillator_position()
        if scintillator_position == "SCINTILLATOR":
            self.emit("progressStep", 3, "Setting the photodiode")
            HWR.beamline.diffractometer.set_scintillator_position("PHOTODIODE")
            gevent.sleep(1)
            HWR.beamline.diffractometer.wait_device_ready(30)
            logging.getLogger("HWR").debug(
                "Measure flux: Scintillator set to photodiode"
            )

        self.measured_flux_list = []

        # -----------------------------------------------------------------
        if HWR.beamline.session.beamline_name == "P13":
            HWR.beamline.beam.aperture.set_in()
            HWR.beamline.diffractometer.wait_device_ready(30)
            HWR.beamline.beam.aperture.set_diameter_index(0)
            HWR.beamline.fast_shutter.openShutter(wait=True)

            for index, diameter_size in enumerate(
                HWR.beamline.beam.aperture.get_diameter_list()
            ):
                # 5. open the fast shutter -----------------------------------------
                self.emit(
                    "progressStep",
                    4 + index,
                    "Measuring flux with %d micron aperture" % diameter_size,
                )
                HWR.beamline.beam.aperture.set_diameter_index(index)
                HWR.beamline.diffractometer.wait_device_ready(10)

                gevent.sleep(1)
                intens_value = self.chan_intens_mean.getValue(force=True)
                logging.getLogger("HWR").info("Measured current: %s" % intens_value)
                # HWR.beamline.fast_shutter.closeShutter(wait=True)
                intensity_value = intens_value[0] + 1.860e-5  # 2.780e-6
                self.measured_flux_list.append(self.get_flux_result(intensity_value))
                gevent.sleep(1)
            HWR.beamline.fast_shutter.closeShutter(wait=True)

            try:
                self.cmd_flux_record([_x["flux"] for _x in self.measured_flux_list])
                gevent.sleep(2)
            except:
                pass

            max_frame_rate = 25
        else:
            self.emit("progressStep", 5, "Measuring the intensity")
            current_aperture_index = 0
            HWR.beamline.fast_shutter.openShutter(wait=True)
            logging.getLogger("HWR").debug("Measure flux: Fast shutter opened")

            gevent.sleep(0.5)
            intens_value = self.chan_intens_mean.getValue()

            intens_range_now = self.chan_intens_range.getValue()
            HWR.beamline.fast_shutter.closeShutter(wait=True)
            logging.getLogger("HWR").debug("Measure flux: Fast shutter closed")

            intensity_value = intens_value[0] + 2.780e-6
            self.measured_flux_list.append(self.get_flux_result(intensity_value))

        self.emit("progressStep", 10, "Restoring original state")
        self.print_log("GUI", "info", "Flux measurement results:")
        self.print_log(
            "GUI",
            "info",
            "Beam size | Flux (ph/s) | "
            + "Dose rate (KGy/s) | Time to reach 20 MGy (s) | "
            + "Number of frames @ %d Hz" % max_frame_rate,
        )

        for index, item in enumerate(self.measured_flux_list):
            msg = "  * %d x %d | %1.1e  | %1.1e  | %.1f  | %d" % (
                item["size_x"] * 1000,
                item["size_y"] * 1000,
                item["flux"],
                item["dose_rate"],
                item["time_to_reach_limit"],
                item["frames_to_reach_limit"],
            )

            if index > 0:
                # low_value = item["flux"] < 1e9
                # low_value = item["intensity"] - 1.860e-5 < 1e-6
                low_value = item["intensity"] < 1e-6
                out_of_range = False

                if (
                    self.measured_flux_list[0]["flux"]
                    <= self.measured_flux_list[-1]["flux"]
                    or self.measured_flux_list[index - 1]["flux"]
                    <= self.measured_flux_list[index]["flux"]
                ):
                    out_of_range = True
                if low_value or out_of_range:
                    msg += " (intensity: %1.1e)" % item["intensity"]
                    self.print_log("GUI", "error", msg)
                else:
                    self.print_log("GUI", "info", msg)
            else:
                self.print_log("GUI", "info", msg)

        self.measured_flux_dict = self.measured_flux_list[current_aperture_index]
        self.current_flux_dict = self.measured_flux_list[current_aperture_index]

        self.emit(
            "fluxInfoChanged",
            {"measured": self.measured_flux_dict, "current": self.current_flux_dict},
        )
        self.measuring = False

        # 7 Restoring previous states ----------------------------------------
        HWR.beamline.transmission.set_value(current_transmission)
        HWR.beamline.diffractometer.set_phase(current_phase)
        HWR.beamline.diffractometer.wait_device_ready(10)
        if HWR.beamline.session.beamline_name == "P13":
            HWR.beamline.beam.aperture.set_diameter_index(current_aperture_index)
        self.emit("progressStop", ())

    def get_flux_result(self, intensity_value):
        energy = HWR.beamline.energy.get_energy()
        detector_distance = HWR.beamline.detector.get_distance()
        beam_size_hor, beam_size_ver = HWR.beamline.beam.get_size()
        transmission = HWR.beamline.transmission.get_value()

        air_trsm = numpy.exp(
            -air_absorption_coeff_per_meter(energy) * detector_distance / 1000.0
        )
        carb_trsm = carbon_window_transmission(energy)
        flux = (
            0.624151
            * 1e16
            * intensity_value
            / diode_calibration_amp_per_watt(energy)
            / energy
            / air_trsm
            / carb_trsm
        )

        flux = flux * 1.8
        dose_rate = (
            1e-3
            * 1e-14
            * dose_rate_per_10to14_ph_per_mmsq(energy)
            * flux
            / beam_size_hor
            / beam_size_ver
        )
        max_frame_rate = 1 / HWR.beamline.detector.get_exposure_time_limits()[0]

        result = {
            "energy": energy,
            "detector_distance": detector_distance,
            "size_x": beam_size_hor,
            "size_y": beam_size_ver,
            "transmission": transmission,
            "intensity": intensity_value,
            "flux": flux,
            "dose_rate": dose_rate,
            "time_to_reach_limit": 20000.0 / dose_rate,
            "frames_to_reach_limit": int(max_frame_rate * 20000.0 / dose_rate),
            "max_frame_rate": max_frame_rate,
        }

        return result<|MERGE_RESOLUTION|>--- conflicted
+++ resolved
@@ -209,14 +209,9 @@
 
         self.connect(HWR.beamline.beam, "beamInfoChanged", self.beam_info_changed)
 
-<<<<<<< HEAD
         self.connect(HWR.beamline.beam.aperture,
                      "diameterIndexChanged",
                      self.aperture_diameter_changed
-=======
-        self.connect(
-            self.aperture_hwobj, "diameterIndexChanged", self.aperture_diameter_changed
->>>>>>> 01f7ddb2
         )
 
         self.beam_focusing_hwobj = self.getObjectByRole("beam_focusing")
