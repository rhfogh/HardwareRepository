import sys
import time
import logging
import math
from HardwareRepository.BaseHardwareObjects import Equipment
from HardwareRepository.TaskUtils import *

class Energy(Equipment):

    def init(self):
        self.ready_event = gevent.event.Event()
        self.energy_motor = None
        self.tunable = False
        self.moving = None
        self.default_en = None
        self.en_lims = []

        try:
            self.energy_motor =  self.getObjectByRole("energy")
        except KeyError:
            logging.getLogger("HWR").warning('Energy: error initializing energy motor')
            self.energy_motor = None

        try:
            self.default_en = self.getProperty("default_energy")
        except:
            logging.getLogger("HWR").warning('Energy: no default energy')

        try:
            self.tunable = self.getProperty("tunable_energy")
        except:
            logging.getLogger("HWR").warning('Energy: will set to fixed energy')
            self.tunable = False

        if self.energy_motor is not None:
            self.energy_motor.connect('positionChanged', self.energyPositionChanged)
            self.energy_motor.connect('stateChanged', self.energyStateChanged)

    """
    read tunable_energy from the HO, return True/False
    """
    def canMoveEnergy(self):
        return self.tunable
    
    def isConnected(self):
        return True

    def getCurrentEnergy(self):
<<<<<<< HEAD
=======
        logging.getLogger('user_level_log').debug("Get current energy")
>>>>>>> 061cbd32
        if self.energy_motor is not None:
            try:
                return  self.energy_motor.getPosition()
            except:
                logging.getLogger("HWR").exception("EnergyHO: could not read current energy")
                return None
        return self.default_en

    def getCurrentWavelength(self):
<<<<<<< HEAD
=======
        #logging.getLogger('user_level_log').info("Get current wavelength")
>>>>>>> 061cbd32
        current_en = self.getCurrentEnergy()
        if current_en is not None:
            return (12.3984/current_en)
        return None

    def getEnergyLimits(self):
        logging.getLogger("HWR").debug("Get energy limits")
        if self.energy_motor is not None:
            try:
                self.en_lims = self.energy_motor.getLimits()
                return self.en_lims 
            except:
                logging.getLogger("HWR").exception("EnergyHO: could not read energy motor limits")
                return None
        return None 

    def getWavelengthLimits(self):
        logging.getLogger("HWR").debug("Get wavelength limits")
        lims = None
        self.en_lims = self.getEnergyLimits()
        if self.en_lims is not None:
            lims=(12.3984/self.en_lims[1], 12.3984/self.en_lims[0])
        return lims
            
    """
    the energy is in keV
    """
    def startMoveEnergy(self, value, wait=True):
        try:
            value=float(value)
        except (TypeError,ValueError),diag:
            logging.getLogger('user_level_log').error("Energy: invalid energy (%s)" % value)
            return False

        current_en = self.getCurrentEnergy()
        if current_en is not None:
            if math.fabs(value - current_en) < 0.001:
                self.moveEnergyCmdFinished(True)
        if self.checkLimits(value) is False:
            return False

        self.moveEnergyCmdStarted()
        def change_egy():
            try:
                self.move_energy(value, wait=True)
            except:
                self.moveEnergyCmdFailed()
            else:
                self.moveEnergyCmdFinished(True)
        if wait:
            change_egy()
        else:
            gevent.spawn(change_egy)

    def moveEnergyCmdStarted(self):
        self.moving = True
        self.emit('moveEnergyStarted', ())
    def moveEnergyCmdFailed(self):
        self.moving = False
        self.emit('moveEnergyFailed', ())
    def moveEnergyCmdAborted(self):
        pass
        #self.moving = False
        #self.emit('moveEnergyFailed', ())

    def moveEnergyCmdFinished(self,result):
        self.moving = False
        self.emit('moveEnergyFinished', ())       
            
    def checkLimits(self, value):
        logging.getLogger("HWR").debug("Checking the move limits")
        self.getEnergyLimits()
        if value >= self.en_lims[0] and value <= self.en_lims[1]:
            logging.getLogger("HWR").info("Limits ok")
            return True
        logging.getLogger().info("Requested value is out of limits")
        return False
        
    def startMoveWavelength(self, value, wait=True):
        logging.getLogger("HWR").info("Moving wavelength to (%s)" % value)
        return self.startMoveEnergy(12.3984/value, wait)

    def cancelMoveEnergy(self):
        logging.getLogger('user_level_log').info("Cancel move")
        self.moveEnergy.abort()

    def move_energy(self, energy, wait=True):
        current_en = self.getCurrentEnergy()
        pos = math.fabs(current_en - energy)
        if pos < 0.001:
            logging.getLogger('user_level_log').debug("Energy: already at %g, not moving", energy)
        else:
            logging.getLogger('user_level_log').debug("Energy: moving energy to %g", energy)
            if pos > 0.02:
                self.executeCommand("moveEnergy", energy, wait=True)
            else:
                self.energy_motor.move(energy, wait=True)

    def energyPositionChanged(self,pos):
        wav=12.3984/pos
        if wav is not None:
            self.emit('energyChanged', (pos,wav))
            self.emit('valueChanged', (pos, ))

    def energyStateChanged(self, state):
        print state

    def get_value(self):
        #generic method to be used by beamline setup
        return self.getCurrentEnergy()<|MERGE_RESOLUTION|>--- conflicted
+++ resolved
@@ -46,10 +46,7 @@
         return True
 
     def getCurrentEnergy(self):
-<<<<<<< HEAD
-=======
         logging.getLogger('user_level_log').debug("Get current energy")
->>>>>>> 061cbd32
         if self.energy_motor is not None:
             try:
                 return  self.energy_motor.getPosition()
@@ -59,10 +56,7 @@
         return self.default_en
 
     def getCurrentWavelength(self):
-<<<<<<< HEAD
-=======
         #logging.getLogger('user_level_log').info("Get current wavelength")
->>>>>>> 061cbd32
         current_en = self.getCurrentEnergy()
         if current_en is not None:
             return (12.3984/current_en)
