"""
This module contain objects that combined make up the data model.
Any object that inherhits from TaskNode can be added to and handled by
the QueueModel.
"""
import copy
import os
import logging
import queue_model_enumerables_v1 as queue_model_enumerables

class TaskNode(object):
    """
    Objects that inherit TaskNode can be added to and handled by
    the QueueModel object.
    """

    def __init__(self):
        object.__init__(self)

        self._children = []
        self._name = str()
        self._number = 0
        self._executed = False
        self._parent = None
        self._names = {}
        self._enabled = True
        self._node_id = None
        self._requires_centring = True

    def is_enabled(self):
        """
        :returns: True if enabled and False if disabled
        """
        return self._enabled

    def set_enabled(self, state):
        """
        Sets the enabled state, True represents enabled (executable)
        and false disabled (not executable).

        :param state: The state, True or False
        :type state: bool
        """
        self._enabled = state

    def get_children(self):
        """
        :returns: The children of this node.
        :rtype: List of TaskNode objects.
        """
        return self._children

    def get_parent(self):
        """
        :returns: The parent of this node.
        :rtype: TaskNode
        """
        return self._parent

    def set_name(self, name):
        """
        Sets the name.

        :param name: The new name.
        :type name: str

        :returns: none
        """
        if self.get_parent():
            self._set_name(str(name))
        else:
            self._name = str(name)

    def set_number(self, number):
        """
        Sets the number of this node. The number can be used
        to give the task a unique number when for instance,
        the name is not unique for this node.

        :param number: number
        :type number: int
        """
        self._number = int(number)

        if self.get_parent():
            # Bumb the run number for nodes with this name
            if self.get_parent()._names[self._name] < number:
                self.get_parent()._names[self._name] = number

    def _set_name(self, name):
        if name in self.get_parent()._names:
            if self.get_parent()._names[name] < self._number:
                self.get_parent()._names[name] = self._number
            else:
                self.get_parent()._names[name] += 1
        else:
            self.get_parent()._names[name] = self._number

        self._name = name

    def get_name(self):
        return '%s - %i' % (self._name, self._number)

    def get_next_number_for_name(self, name):
        num = self._names.get(name)

        if num:
            num += 1
        else:
            num = 1

        return num

    def get_full_name(self):
        name_list = [self.get_name()]
        parent = self._parent

        while(parent):
            name_list.append(parent.get_name())
            parent = parent._parent

        return name_list

    def get_display_name(self):
        return self.get_name()

    def get_path_template(self):
        return None

    def get_files_to_be_written(self):
        return []

    def get_centred_positions(self):
        return []

    def set_centred_positions(self, cp):
        pass

    def is_executed(self):
        return self._executed

    def set_executed(self, executed):
        self._executed = executed

    def requires_centring(self):
        return self._requires_centring

    def set_requires_centring(self, state):
        self._requires_centring = state

    def get_root(self):
        parent = self._parent
        root = self

        if parent:
            while(parent):
                root = parent
                parent = parent._parent

        return root

    def copy(self):
        new_node = copy.deepcopy(self)
        return new_node

    def __repr__(self):
        s = '<%s object at %s>' % (
             self.__class__.__name__,
             hex(id(self)))

        return s


class RootNode(TaskNode):
    def __init__(self):
        TaskNode.__init__(self)
        self._name = 'root'
        self._total_node_count = 0


class TaskGroup(TaskNode):
    def __init__(self):
        TaskNode.__init__(self)
        self.lims_group_id = None
        self.interleave_num_images = None

class Sample(TaskNode):
    def __init__(self):
        TaskNode.__init__(self)

        self.code = str()
        self.lims_code = str()
        self.holder_length = 22.0
        self.lims_id = -1
        self.name = str()
        self.lims_sample_location = -1
        self.lims_container_location = -1
        self.free_pin_mode = False
        self.loc_str = str()

        # A pair <basket_number, sample_number>
        self.location = (None, None)
        self.lims_location = (None, None)

        # Crystal information
        self.crystals = [Crystal()]
        self.processing_parameters = ProcessingParameters()
        self.processing_parameters.num_residues = 200
        self.processing_parameters.process_data = True
        self.processing_parameters.anomalous = False
        self.processing_parameters.pdb_code = None
        self.processing_parameters.pdb_file = str()

        self.energy_scan_result = EnergyScanResult()

    def __str__(self):
        s = '<%s object at %s>' % (
            self.__class__.__name__,
            hex(id(self)))
        return s

    def _print(self):
        print ("sample: %s" % self.loc_str)

    def has_lims_data(self):
        if self.lims_id > -1:
            return True
        else:
            return False

    def get_name(self):
        return self._name

    def get_display_name(self):
        name = self.name
        acronym = self.crystals[0].protein_acronym

        if self.name is not '' and acronym is not '':
            return acronym + '-' + name
        else:
            return ''

    def init_from_sc_sample(self, sc_sample):
        #self.loc_str = ":".join(map(str,sc_sample[-1]))
        #self.location = sc_sample[-1]
        #self.set_name(self.loc_str)
        self.loc_str = str(sc_sample[1]) + ':' + str(sc_sample[2])
        self.location = (sc_sample[1], sc_sample[2])
        if sc_sample[3] != "":
            self.set_name(sc_sample[3])
        else:
            self.set_name(self.loc_str)


    def init_from_plate_sample(self, plate_sample):
        """
        Descript. : location : col, row, index
        """
        self.loc_str = "%s:%s:%s" %(chr(65 + int(plate_sample[1])),
                                    str(plate_sample[2]),
                                    str(plate_sample[3]))
        self.location = (int(plate_sample[1]), int(plate_sample[2]), int(plate_sample[3]))
        self.location_plate = plate_sample[5]
        self.set_name(self.loc_str)

    def init_from_lims_object(self, lims_sample):
        if hasattr(lims_sample, 'cellA'):
            self.crystals[0].cell_a = lims_sample.cellA
            self.processing_parameters.cell_a = lims_sample.cellA

        if hasattr(lims_sample, 'cellAlpha'):
            self.crystals[0].cell_alpha = lims_sample.cellAlpha
            self.processing_parameters.cell_alpha = lims_sample.cellAlpha

        if hasattr(lims_sample, 'cellB'):
            self.crystals[0].cell_b = lims_sample.cellB
            self.processing_parameters.cell_b = lims_sample.cellB

        if hasattr(lims_sample, 'cellBeta'):
            self.crystals[0].cell_beta = lims_sample.cellBeta
            self.processing_parameters.cell_beta = lims_sample.cellBeta

        if hasattr(lims_sample, 'cellC'):
            self.crystals[0].cell_c = lims_sample.cellC
            self.processing_parameters.cell_c = lims_sample.cellC

        if hasattr(lims_sample, 'cellGamma'):
            self.crystals[0].cell_gamma = lims_sample.cellGamma
            self.processing_parameters.cell_gamma = lims_sample.cellGamma

        if hasattr(lims_sample, 'proteinAcronym'):
            self.crystals[0].protein_acronym = lims_sample.proteinAcronym
            self.processing_parameters.protein_acronym = lims_sample.proteinAcronym

        if hasattr(lims_sample, 'crystalSpaceGroup'):
            self.crystals[0].space_group = lims_sample.crystalSpaceGroup
            self.processing_parameters.space_group = lims_sample.crystalSpaceGroup

        if hasattr(lims_sample, 'code'):
            self.lims_code = lims_sample.code
            logging.getLogger("lism_code:%s" %self.lims_code)
        else:
            logging.getLogger("No code found from LIMS for this sample")

        if hasattr(lims_sample, 'holderLength'):
            self.holder_length = lims_sample.holderLength

        if hasattr(lims_sample, 'sampleId'):
            self.lims_id = lims_sample.sampleId

        if hasattr(lims_sample, 'sampleName'):
            self.name = str(lims_sample.sampleName)

        if hasattr(lims_sample, 'containerSampleChangerLocation') and\
                hasattr(lims_sample, 'sampleLocation'):

            if lims_sample.containerSampleChangerLocation and \
                    lims_sample.sampleLocation:

                self.lims_sample_location = int(lims_sample.sampleLocation)
                self.lims_container_location = \
                    int(lims_sample.containerSampleChangerLocation)

                l = (int(lims_sample.containerSampleChangerLocation),
                     int(lims_sample.sampleLocation))

                self.lims_location = l
                self.location = l

                self.loc_str = str(str(self.lims_location[0]) +\
                                   ':' + str(self.lims_location[1]))

        name = ''

        if self.crystals[0].protein_acronym:
            name += self.crystals[0].protein_acronym

        if self.name:
            name += '-' + self.name

        self.set_name(name)

    def get_processing_parameters(self):
        processing_params = ProcessingParameters()
        processing_params.space_group = self.crystals[0].space_group
        processing_params.cell_a = self.crystals[0].cell_a
        processing_params.cell_alpha = self.crystals[0].cell_alpha
        processing_params.cell_b = self.crystals[0].cell_b
        processing_params.cell_beta = self.crystals[0].cell_beta
        processing_params.cell_c = self.crystals[0].cell_c
        processing_params.cell_gamma = self.crystals[0].cell_gamma
        processing_params.protein_acronym = self.crystals[0].protein_acronym

        return processing_params

class Basket(TaskNode):
    """
    Class represents a basket in the tree. It has not task assigned.
    It represents a parent for samples with the same basket id.
    """
    def __init__(self):
        TaskNode.__init__(self)
        self.name = str()
        self.location = None
        self.free_pin_mode = False
        self.sample_list = []

    @property
    def is_present(self):
        return self.get_is_present()

    def init_from_sc_basket(self, sc_basket, name="Puck"):
        self._basket_object = sc_basket[1] #self.is_present = sc_basket[2]

        if self._basket_object is None:
            self.location = sc_basket[0]
            if name == "Row":
                self.name = "%s %s" % (name, chr(65 + self.location))
            else:
                self.name = "%s %d" % (name, self.location)
        else:
            self.location = sc_basket[0]
            if name == "Row":
                self.name = "%s %s" % (name, chr(65 + self.location))
            else:
                self.name = "%s %d" % (name, self.location)
            #if len(self.location) == 2:
            #    self.name = "Cell %d, puck %d" % self.location

    def get_name(self):
        return self.name

    def get_location(self):
        #return int(self.location[0])
        return self.location 

    def get_is_present(self):
        return self._basket_object.present

    def clear_sample_list(self):
        self.sample_list = []

    def add_sample(self, sample):
        self.sample_list.append(sample) 

    def get_sample_list(self):
        return self.sample_list
 
    #def set_is_present(self, present):
    #    self.is_present = present


class DataCollection(TaskNode):
    """
    Adds the child node <child>. Raises the exception TypeError
    if child is not of type TaskNode.

    Moves the child (reparents it) if it already has a parent.

    :param parent: Parent TaskNode object.
    :type parent: TaskNode

    :param acquisition_list: List of Acquisition objects.
    :type acquisition_list: list

    :crystal: Crystal object
    :type crystal: Crystal

    :param processing_paremeters: Parameters used by autoproessing software.
    :type processing_parameters: ProcessingParameters

    :returns: None
    :rtype: None
    """
    def __init__(self, acquisition_list=None, crystal=None,
                 processing_parameters=None, name=''):
        TaskNode.__init__(self)

        if not acquisition_list:
            acquisition_list = [Acquisition()]

        if not crystal:
            crystal = Crystal()

        if not processing_parameters:
            processing_parameters = ProcessingParameters()

        self.acquisitions = acquisition_list
        self.crystal = crystal
        self.processing_parameters = processing_parameters
        self.set_name(name)

        self.previous_acquisition = None
        self.experiment_type = queue_model_enumerables.EXPERIMENT_TYPE.NATIVE
        self.html_report = str()
        self.id = int()
        self.lims_group_id = None

    def as_dict(self):

        acq = self.acquisitions[0]
        path_template = acq.path_template
        parameters = acq.acquisition_parameters

        return {'prefix': acq.path_template.get_prefix(),
                'run_number': path_template.run_number,
                'first_image': parameters.first_image,
                'num_images': parameters.num_images,
                'osc_start': parameters.osc_start,
                'osc_range': parameters.osc_range,
                'kappa': parameters.kappa,
                'kappa_phi': parameters.kappa_phi,
                'overlap': parameters.overlap,
                'exp_time': parameters.exp_time,
                'num_passes': parameters.num_passes,
                'path': path_template.directory,
                'centred_position': parameters.centred_position,
                'energy': parameters.energy,
                'resolution': parameters.resolution,
                'transmission': parameters.transmission,
                'detector_mode': parameters.detector_mode,
                'shutterless': parameters.shutterless,
                'inverse_beam': parameters.inverse_beam,
                'sample': str(self.crystal),
                'acquisitions': str(self.acquisitions),
                'acq_parameters': str(parameters),
                'snapshot': parameters.centred_position.snapshot_image}

    def set_experiment_type(self, exp_type):
        self.experiment_type = exp_type
        if self.experiment_type == queue_model_enumerables.EXPERIMENT_TYPE.MESH:
            self.set_requires_centring(False)

    def is_helical(self):
        return self.experiment_type == queue_model_enumerables.EXPERIMENT_TYPE.HELICAL

    def get_name(self):
        return '%s_%i' % (self._name, self._number)

    def is_collected(self):
        return self.is_executed()

    def set_collected(self, collected):
        return self.set_executed(collected)

    def get_path_template(self):
        return self.acquisitions[0].path_template

    def get_files_to_be_written(self):
        path_template = self.acquisitions[0].path_template
        file_locations = path_template.get_files_to_be_written()

        return file_locations

    def get_centred_positions(self):
        centred_pos = []
        for pos in self.acquisitions:
             centred_pos.append(pos.acquisition_parameters.centred_position)
        return centred_pos

        #return [self.acquisitions[0].acquisition_parameters.centred_position]

    def set_centred_positions(self, cp):
        self.acquisitions[0].acquisition_parameters.centred_position = cp

    def __str__(self):
        s = '<%s object at %s>' % (
            self.__class__.__name__,
            hex(id(self)))
        return s

    def copy(self):
        new_node = copy.deepcopy(self)
        cpos = self.acquisitions[0].acquisition_parameters.\
               centred_position

        if cpos:
            snapshot_image = self.acquisitions[0].acquisition_parameters.\
                             centred_position.snapshot_image

            if snapshot_image:
                snapshot_image_copy = snapshot_image.copy()
                acq_parameters = new_node.acquisitions[0].acquisition_parameters
                acq_parameters.centred_position.snapshot_image = snapshot_image_copy

        return new_node

    def get_point_index(self):
        """
        Descript. : Returns point index associated to the data collection
        Args.     :
        Return    : index (integer)
        """
        cp = self.get_centred_positions()
        return cp[0].get_index()

    def get_helical_point_index(self):
        """
        Descript. : Return indexes of points associated to the helical line
        Args.     :
        Return    : index (integer), index (integer)
        """ 
        cp = self.get_centred_positions()
        return cp[0].get_index(), cp[1].get_index()

    def set_grid_id(self, grid_id):
        """
        Descript. : Sets grid id associated to the data collection
        Args.     : grid_id (integer)
        Return    : 
        """
        self.grid_id = grid_id

    def get_display_name(self):
        """
        Descript. : Returns display name depending from collection type
        Args.     :
        Return    : display_name (string)
        """
        if self.experiment_type == queue_model_enumerables.EXPERIMENT_TYPE.HELICAL:
            start_index, end_index = self.get_helical_point_index()
            if not None in (start_index, end_index):
                display_name = "%s (Line - %d:%d)" %(self.get_name(), start_index, end_index)
            else:
                display_name = self.get_name()
        elif self.experiment_type == queue_model_enumerables.EXPERIMENT_TYPE.MESH:
            display_name = "%s (%s)" %(self.get_name(), self.grid_id)
        else:
            index = self.get_point_index()
            if index:
                index = str(index)
            else:
                index = "not defined"
            display_name = "%s (Point - %s)" %(self.get_name(), index)
        return display_name


class ProcessingParameters():
    def __init__(self):
        self.space_group = 0
        self.cell_a = 0
        self.cell_alpha = 0
        self.cell_b = 0
        self.cell_beta = 0
        self.cell_c = 0
        self.cell_gamma = 0
        self.protein_acronym = ""
        self.num_residues = 200
        self.process_data = True
        self.anomalous = False
        self.pdb_code = None
        self.pdb_file = str()

    def get_cell_str(self):
        return ",".join(map(str, (self.cell_a, self.cell_b,
                                  self.cell_c, self.cell_alpha,
                                  self.cell_beta, self.cell_gamma)))


class Characterisation(TaskNode):
    def __init__(self, ref_data_collection=None,
                characterisation_parameters=None, name=''):
        TaskNode.__init__(self)

        if not characterisation_parameters:
            characterisation_parameters = CharacterisationParameters()

        if not ref_data_collection:
            ref_data_collection = DataCollection()

        self.reference_image_collection = ref_data_collection
        self.characterisation_parameters = characterisation_parameters
        self.set_name(name)

        self.html_report = None
        self.run_characterisation = True
        self.characterisation_software = None

    def get_name(self):
        return '%s_%i' % (self._name, self._number)

    def get_path_template(self):
        return self.reference_image_collection.acquisitions[0].\
               path_template

    def get_files_to_be_written(self):
        path_template = self.reference_image_collection.acquisitions[0].\
                        path_template

        file_locations = path_template.get_files_to_be_written()

        return file_locations

    def get_centred_positions(self):
        return [self.reference_image_collection.acquisitions[0].\
                acquisition_parameters.centred_position]

    def set_centred_positions(self, cp):
        self.reference_image_collection.acquisitions[0].\
            acquisition_parameters.centred_position = cp

    def copy(self):
        new_node = copy.deepcopy(self)
        new_node.reference_image_collection = self.reference_image_collection.copy()

        return new_node

    def get_point_index(self):
        """
        Descript. : Returns point index associated to the data collection
        Args.     :
        Return    : index (integer)
        """
        cp = self.get_centred_positions()
        return cp[0].get_index()

    def get_display_name(self):
        """
        Descript. : Returns display name of the collection
        Args.     :
        Return    : display_name (string)
        """
        index = self.get_point_index()
        if index:
            index = str(index)
        else:
            index = "not defined"
        display_name = "%s (Point - %s)" %(self.get_name(), index)
        return display_name

class CharacterisationParameters(object):
    def __init__(self):
        # Setting num_ref_images to EDNA_NUM_REF_IMAGES.NONE
        # will disable characterisation.
        self.path_template = PathTemplate()
        self.experiment_type = 0

        # Optimisation parameters
        self.use_aimed_resolution = bool()
        self.aimed_resolution = float()
        self.use_aimed_multiplicity = bool()
        self.aimed_multiplicity = int()
        self.aimed_i_sigma = float()
        self.aimed_completness = float()
        self.strategy_complexity = int()
        self.induce_burn = bool()
        self.use_permitted_rotation = bool()
        self.permitted_phi_start = float()
        self.permitted_phi_end = float()
        self.low_res_pass_strat = bool()

        # Crystal
        self.max_crystal_vdim = float()
        self.min_crystal_vdim = float()
        self.max_crystal_vphi = float()
        self.min_crystal_vphi = float()
        self.space_group = ""

        # Characterisation type
        self.use_min_dose = bool()
        self.use_min_time = bool()
        self.min_dose = float()
        self.min_time = float()
        self.account_rad_damage = bool()
        self.auto_res = bool()
        self.opt_sad = bool()
        self.sad_res = float()
        self.determine_rad_params = bool()
        self.burn_osc_start = float()
        self.burn_osc_interval = int()

        # Radiation damage model
        self.rad_suscept = float()
        self.beta = float()
        self.gamma = float()

    def as_dict(self):
        return {"experiment_type": self.experiment_type,
                "use_aimed_resolution": self.use_aimed_resolution,
                "use_aimed_multiplicity": self.use_aimed_multiplicity,
                "aimed_multiplicity": self.aimed_multiplicity,
                "aimed_i_sigma": self.aimed_i_sigma,
                "aimed_completness": self.aimed_completness,
                "strategy_complexity": self.strategy_complexity,
                "induce_burn": self.induce_burn,
                "use_permitted_rotation": self.use_permitted_rotation,
                "permitted_phi_start": self.permitted_phi_start,
                "permitted_phi_end": self.permitted_phi_end,
                "low_res_pass_strat": self.low_res_pass_strat,
                "max_crystal_vdim": self.max_crystal_vdim,
                "min_crystal_vdim": self.min_crystal_vdim,
                "max_crystal_vphi": self.max_crystal_vphi,
                "min_crystal_vphi": self.min_crystal_vphi,
                "space_group": self.space_group,
                "use_min_dose": self.use_min_dose,
                "use_min_time": self.use_min_time,
                "min_dose": self.min_dose,
                "min_time": self.min_time,
                "account_rad_damage": self.account_rad_damage,
                "auto_res": self.auto_res,
                "opt_sad": self.opt_sad,
                "sad_res": self.sad_res,
                "determine_rad_params": self.determine_rad_params,
                "burn_osc_start": self.burn_osc_start,
                "burn_osc_interval": self.burn_osc_interval,
                "rad_suscept": self.rad_suscept,
                "beta": self.beta,
                "gamma": self.gamma}

    def __repr__(self):
        s = '<%s object at %s>' % (
            self.__class__.__name__,
            hex(id(self)))

        return s


class EnergyScan(TaskNode):
    def __init__(self, sample = None, path_template = None, cpos = None):
        TaskNode.__init__(self)
        self.element_symbol = None
        self.edge = None
        self.set_requires_centring(True)
        self.centred_position = cpos

        if not sample:
            self.sample = Sample()
        else:
            self.sampel = sample

        if not path_template:
            self.path_template = PathTemplate()
        else:
            self.path_template = path_template

        self.result = EnergyScanResult()

    def get_run_number(self):
        return self.path_template.run_number

    def get_prefix(self):
        return self.path_template.get_prefix()

    def get_path_template(self):
        return self.path_template

    def set_scan_result_data(self, data):
        self.result.data = data

    def get_scan_result(self):
        return self.result

    def is_collected(self):
        return self.is_executed()

    def set_collected(self, collected):
        return self.set_executed(collected)

    def get_point_index(self):
        if self.centred_position:
            return self.centred_position.get_index()

    def get_display_name(self):
        index = self.get_point_index()
        if index:
            index = str(index)
        else:
            index = "not defined"
        display_name = "%s (Point - %s)" %(self.get_name(), index)
        return display_name

    def copy(self):
        new_node = copy.deepcopy(self)
        cpos = self.centred_position
        if cpos:
            snapshot_image = self.centred_position.snapshot_image
            if snapshot_image:
                snapshot_image_copy = snapshot_image.copy()
                new_node.centred_position.snapshot_image = snapshot_image_copy
        return new_node

class EnergyScanResult(object):
    def __init__(self):
        object.__init__(self)
        self.inflection = None
        self.peak = None
        self.first_remote = None
        self.second_remote = None
        self.data_file_path = PathTemplate()
 
        self.data = None

        self.pk = None
        self.fppPeak = None
        self.fpPeak = None
        self.ip = None
        self.fppInfl = None
        self.fpInfl = None
        self.rm = None
        self.chooch_graph_x = None
        self.chooch_graph_y1 = None
        self.chooch_graph_y2 = None
        self.title = None


class XRFSpectrum(TaskNode):
    """
    Descript. : Class represents XRF spectrum task
    """ 
    def __init__(self, sample=None, path_template=None, cpos=None):
        TaskNode.__init__(self)
        self.count_time = 1
        self.set_requires_centring(True)
        self.centred_position = cpos

        if not sample:
            self.sample = Sample()
        else:
            self.sample = sample

        if not path_template:
            self.path_template = PathTemplate()
        else:
            self.path_template = path_template

        self.result = XRFSpectrumResult()

    def get_run_number(self):
        return self.path_template.run_number

    def get_prefix(self):
        return self.path_template.get_prefix()

    def get_path_template(self):
        return self.path_template

    def get_point_index(self):
        if self.centred_position:
            return self.centred_position.get_index()

    def get_display_name(self):
        index = self.get_point_index()
        if index:
            index = str(index)
        else:
            index = "not defined"
        display_name = "%s (Point - %s)" %(self.get_name(), index)
        return display_name

    def set_count_time(self, count_time):
        self.count_time = count_time

    def is_collected(self):
        return self.is_executed()

    def set_collected(self, collected):
        return self.set_executed(collected)

    def get_spectrum_result(self):
        return self.result

    def copy(self):
        new_node = copy.deepcopy(self)
        cpos = self.centred_position
        if cpos:
            snapshot_image = self.centred_position.snapshot_image
            if snapshot_image:
                snapshot_image_copy = snapshot_image.copy()
                new_node.centred_position.snapshot_image = snapshot_image_copy
        return new_node

class XRFSpectrumResult(object):
    def __init__(self):
        object.__init__(self)
        self.mca_data = None
        self.mca_calib = None
        self.mca_config = None

class Advanced(TaskNode):
    def __init__(self, ref_data_collection=None, grid_object=None,
                 crystal=None):
        TaskNode.__init__(self)

        self.set_requires_centring(False)
        self.method_type = "MeshScan"

        if not ref_data_collection:
            ref_data_collection = DataCollection()

        if not crystal:
            crystal = Crystal()

        self.reference_image_collection = ref_data_collection
        self.crystal = crystal
        self.grid_object = grid_object

        self.html_report = None
        #self.first_processing_results = {}

    def get_associated_grid(self):
        return self.grid_object

    def get_path_template(self):
        return self.reference_image_collection.acquisitions[0].path_template

    def get_files_to_be_written(self):
        path_template = self.reference_image_collection.acquisitions[0].path_template
        file_locations = path_template.get_files_to_be_written()
        return file_locations

    def get_display_name(self):
        name = self.method_type
        if self.grid_object:
            name += " (%s)" % self.grid_object.get_display_name()
        else:
            name += " (Static grid)"
        print name
        return name

    def get_first_processing_results(self):
        return self.first_processing_results

class XrayCentering(Advanced):
    def __init__(self, *args, **kwargs):
        Advanced.__init__(self, *args, **kwargs)
        self.method_type = "XrayCentering"

class SampleCentring(TaskNode):
    def __init__(self, name = None, kappa = None, kappa_phi = None):
        TaskNode.__init__(self)
        self._tasks = []

        if name:
            self.set_name(name)
 
        self.kappa = kappa
        self.kappa_phi = kappa_phi

    def add_task(self, task_node):
        self._tasks.append(task_node)

    def get_tasks(self):
        return self._tasks

    def get_name(self):
        return self._name

    def get_kappa(self):
        return self.kappa

    def get_kappa_phi(self):
        return self.kappa_phi

class Acquisition(object):
    def __init__(self):
        object.__init__(self)

        self.path_template = PathTemplate()
        self.acquisition_parameters = AcquisitionParameters()

    def get_preview_image_paths(self):
        """
        Returns the full paths, including the filename, to preview/thumbnail
        images stored in the archive directory.

        :param acquisition: The acqusition object to generate paths for.
        :type acquisition: Acquisition

        :returns: The full paths.
        :rtype: str
        """
        paths = []

        for i in range(self.acquisition_parameters.first_image,
                       self.acquisition_parameters.num_images + \
                       self.acquisition_parameters.first_image):

            path = os.path.join(self.path_template.get_archive_directory(),
                                self.path_template.get_image_file_name(\
                                    suffix='thumb.jpeg') % i)

            paths.append(path)

        return paths


class PathTemplate(object):
    @staticmethod
    def set_data_base_path(base_directory):
        # os.path.abspath returns path without trailing slash, if any
        # eg. '/data/' => '/data'.
        PathTemplate.base_directory = os.path.abspath(base_directory)
    @staticmethod
    def set_archive_path(archive_base_directory, archive_folder):
        PathTemplate.archive_base_directory = os.path.abspath(archive_base_directory)
        PathTemplate.archive_folder = archive_folder

    @staticmethod
    def set_path_template_style(synchotron_name):
        PathTemplate.synchotron_name = synchotron_name 

    def __init__(self):
        object.__init__(self)

        self.directory = str()
        self.process_directory = str()
        self.xds_dir = str()
        self.base_prefix = str()
        self.mad_prefix = str()
        self.reference_image_prefix = str()
        self.wedge_prefix = str()
        self.run_number = int()
        self.suffix = str()
        self.precision = str()
        self.start_num = int()
        self.num_files = int()

    def as_dict(self):
        return {"directory" : self.directory,
                "process_directory" : self.process_directory,
                "xds_dir" : self.xds_dir,
                "base_prefix" : self.base_prefix,
                "mad_prefix" : self.mad_prefix,
                "reference_image_prefix" : self.reference_image_prefix,
                "wedge_prefix" : self.wedge_prefix,
                "run_number" : self.run_number,
                "suffix" : self.suffix,
                "precision" : self.precision,
                "start_num" : self.start_num,
                "num_files" : self.num_files}

    def set_from_dict(self, params_dict):
        #for key, value in params_dict.iteritems():
        #    if hasattr(self, key):
        #        setattr(self, key, value)
        for dict_item in params_dict.items():
            if hasattr(self, dict_item[0]):
                setattr(self, key, dict_item[1])

    def get_prefix(self):
        prefix = self.base_prefix

        if self.mad_prefix:
            prefix = self.base_prefix  + '-' + self.mad_prefix

        if self.reference_image_prefix:
            prefix = self.reference_image_prefix + '-' + prefix

        if self.wedge_prefix:
            prefix = prefix + '_' + self.wedge_prefix

        return prefix

    def get_image_file_name(self, suffix=None):
        template = "%s_%s_%%" + self.precision + "d.%s"

        if suffix:
            file_name = template % (self.get_prefix(),
                                    self.run_number, suffix)
        else:
            file_name = template % (self.get_prefix(),
                                    self.run_number, self.suffix)

        return file_name

    def get_image_path(self):
        path = os.path.join(self.directory,
                            self.get_image_file_name())
        return path

    def get_archive_directory(self):
        """
        Descript. : Returns the archive directory, for longer term storage.
                    synchotron_name is set via static function calles from session hwobj
        Return    : Archive directory. :rtype: str
        """
        folders = self.directory.split('/')
<<<<<<< HEAD
        if PathTemplate.synchotron_name == "MAXIV":
            # to do, base_directory and folder info are defined in session.xml
            archive_directory = os.path.join(PathTemplate.archive_base_directory,
                                             PathTemplate.archive_folder)
        elif PathTemplate.synchotron_name == "EMBL": 
=======
        if PathTemplate.synchotron_name == "MAXLAB":
            archive_directory = self.directory
            archive_directory = archive_directory.replace("/data/data1/visitor", "/data/ispyb")
            archive_directory = archive_directory.replace("/data/data1/inhouse", "/data/ispyb")
            archive_directory = archive_directory.replace("/data/data1", "/data/ispyb")
        elif PathTemplate.synchotron_name == "EMBL-HH": 
>>>>>>> 6af04b74
            archive_directory = os.path.join(PathTemplate.archive_base_directory,
                                             PathTemplate.archive_folder)
            archive_directory = os.path.join(archive_directory,
                                             *folders[4:])
        else:
            directory = self.directory[len(PathTemplate.base_directory):]
            folders = directory.split('/')
            if 'visitor' in folders:
                endstation_name = folders[3]
                folders[1] = PathTemplate.archive_folder
                folders[3] = folders[2]
                folders[2] = endstation_name
            else:
                endstation_name = folders[1]
                folders[1] = PathTemplate.archive_folder
                folders[2] = endstation_name

            archive_directory = os.path.join(PathTemplate.archive_base_directory, *folders[1:])

        return archive_directory

    def get_files_to_be_written(self):
        file_locations = []
        file_name_template = self.get_image_file_name()

        for i in range(self.start_num,
                       self.start_num + self.num_files):

            file_locations.append(os.path.join(self.directory,
                                               file_name_template % i))

        return file_locations

    def __eq__(self, path_template):
        result = False
        lh_dir = os.path.normpath(self.directory)
        rh_dir = os.path.normpath(path_template.directory)

        if self.get_prefix() == path_template.get_prefix() and \
                lh_dir == rh_dir:
            result = True

        return result

    def intersection(self, rh_pt):
        result = False

        #Only do the intersection if there is possibilty for
        #Collision, that is directories are the same.
        if (self == rh_pt) and (self.run_number == rh_pt.run_number):
            if self.start_num < (rh_pt.start_num + rh_pt.num_files) and \
               rh_pt.start_num < (self.start_num + self.num_files):

               result = True
    
        return result


    def get_files_to_be_written(self):
        file_locations = []
        file_name_template = self.get_image_file_name()

        for i in range(self.start_num,
                       self.start_num + self.num_files):
           
            file_locations.append(os.path.join(self.directory,
                                               file_name_template % i))

        return file_locations


    def is_part_of(self, path_template):
        result = False
        
        if self == path_template and \
               self.run_number == path_template.run_number:
            if path_template.start_num >= self.start_num and \
               path_template.num_files + path_template.start_num <= self.num_files + self.start_num:
                
                result = True
        else:
            result = False

        return result

    def copy(self):
        return copy.deepcopy(self)

class AcquisitionParameters(object):
    def __init__(self):
        object.__init__(self)

        self.first_image = int()
        self.num_images = int()
        self.osc_start = float()
        self.osc_range = float()
        self.overlap = float()
        self.kappa = float()
        self.kappa_phi = float()
        self.exp_time = float()
        self.num_passes = int()
        self.num_lines = 1
        self.energy = int()
        self.centred_position = CentredPosition()
        self.resolution = float()
        self.transmission = float()
        self.inverse_beam = False
        self.shutterless = False
        self.take_snapshots = True
        self.take_dark_current = True
        self.skip_existing_images = False
        self.detector_mode = str()
        self.induce_burn = False
        self.mesh_range = ()        
        self.mesh_snapshot = None
        self.comments = ""
        self.in_queue = False
        self.in_interleave = False

    def set_from_dict(self, params_dict):
        #for key, value in params_dict.iteritems():
        #    if hasattr(self, key):
        #        if key == "centred_position": 
        #            self.centred_position.set_from_dict(value)     
        #        else:
        #            setattr(self, key, value)
        for item in params_dict.items():
            if hasattr(self, item[0]):
                if item[0] == "centred_position": 
                    self.centred_position.set_from_dict(item[1])     
                else:
                     setattr(self, item[0], item[1])

    def copy(self):
        return copy.deepcopy(self)

class Crystal(object):
    def __init__(self):
        object.__init__(self)
        self.space_group = 0
        self.cell_a = 0
        self.cell_alpha = 0
        self.cell_b = 0
        self.cell_beta = 0
        self.cell_c = 0
        self.cell_gamma = 0
        self.protein_acronym = ""

        # MAD energies
        self.energy_scan_result = EnergyScanResult()


class CentredPosition(object):
    """
    Class that represents a centred position.
    Can also be initialized with a mxcube motor dict
    which simply is a dictonary with the motornames and
    their corresponding values.
    """
    MOTOR_POS_DELTA = 1E-4
    DIFFRACTOMETER_MOTOR_NAMES = []
    @staticmethod
    def set_diffractometer_motor_names(*names):
        CentredPosition.DIFFRACTOMETER_MOTOR_NAMES = names[:]
        
    def __init__(self, motor_dict=None):
        self.snapshot_image = None
        self.centring_method = True
        self.index = None
        self.used_for_collection = 0
        self.motor_pos_delta = CentredPosition.MOTOR_POS_DELTA

        for motor_name in CentredPosition.DIFFRACTOMETER_MOTOR_NAMES:
            setattr(self, motor_name, None)

        if motor_dict is not None:
            #for motor_name, position in motor_dict.iteritems():
            #    setattr(self, motor_name, position)
            for motor_item in motor_dict.items():
                setattr(self, motor_item[0], motor_item[1])

    def as_dict(self):
        return dict(zip(CentredPosition.DIFFRACTOMETER_MOTOR_NAMES,
                    [getattr(self, motor_name) for motor_name in CentredPosition.DIFFRACTOMETER_MOTOR_NAMES]))

    def set_from_dict(self, params_dict):
        #for key, value in params_dict.iteritems():
        #    if hasattr(self, key):
        #        setattr(self, key, value)   

        for dict_item in params_dict.iteritems():
            if hasattr(self, dict_item[0]):
                setattr(self, dict_item[0], dict_item[1])

    def as_str(self):
        motor_str = ""
        for motor_name in CentredPosition.DIFFRACTOMETER_MOTOR_NAMES:
            motor_str += "%s: %.3f " %(motor_name, abs(getattr(self, motor_name)))
        return motor_str

    def __repr__(self):
        return str(self.as_dict())

    def __eq__(self, cpos):
        eq = len(CentredPosition.DIFFRACTOMETER_MOTOR_NAMES)*[False]
        for i, motor_name in enumerate(CentredPosition.DIFFRACTOMETER_MOTOR_NAMES):
            self_pos = getattr(self, motor_name)
            cpos_pos = getattr(cpos, motor_name)
            if None in (self_pos, cpos_pos):
               continue
            eq[i] = abs(self_pos - cpos_pos) <= self.motor_pos_delta
        return all(eq)

    def __ne__(self, cpos):
        return not (self == cpos)

    def set_index(self, index):
        self.index = index

    def set_motor_pos_delta(self, delta):
        self.motor_pos_delta = delta

    def get_index(self):
        return self.index

    def get_kappa_value(self):
        return self.kappa

    def get_kappa_phi_value(self):
        return self.kappa_phi

class Workflow(TaskNode):
    def __init__(self):
        TaskNode.__init__(self)
        self.path_template = PathTemplate()
        self._type = str()
        self.set_requires_centring(False)

    def set_type(self, workflow_type):
        self._type = workflow_type

    def get_type(self):
        return self._type

    def get_path_template(self):
        return self.path_template


#
# Collect hardware object utility function.
#
def to_collect_dict(data_collection, session, sample, centred_pos=None):
    """ return [{'comment': '',
          'helical': 0,
          'motors': {},
          'take_snapshots': False,
          'fileinfo': {'directory': '/data/id14eh4/inhouse/opid144/' +\
                                    '20120808/RAW_DATA',
                       'prefix': 'opid144', 'run_number': 1,
                       'process_directory': '/data/id14eh4/inhouse/' +\
                                            'opid144/20120808/PROCESSED_DATA'},
          'in_queue': 0,
          'detector_mode': 2,
          'shutterless': 0,
          'sessionId': 32368,
          'do_inducedraddam': False,
          'sample_reference': {},
          'processing': 'False',
          'residues': '',
          'dark': True,
          'scan4d': 0,
          'input_files': 1,
          'oscillation_sequence': [{'exposure_time': 1.0,
                                    'kappaStart': 0.0,
                                    'phiStart': 0.0,
                                    'start_image_number': 1,
                                    'number_of_images': 1,
                                    'overlap': 0.0,
                                    'start': 0.0,
                                    'range': 1.0,
                                    'number_of_passes': 1}],
          'nb_sum_images': 0,
          'EDNA_files_dir': '',
          'anomalous': 'False',
          'file_exists': 0,
          'experiment_type': 'SAD',
          'skip_images': 0}]"""

    acquisition = data_collection.acquisitions[0]
    acq_params = acquisition.acquisition_parameters
    proc_params = data_collection.processing_parameters

    return [{'comment': '',
             #'helical': 0,
             #'motors': {},
             'take_snapshots': acq_params.take_snapshots,
             'fileinfo': {'directory': acquisition.path_template.directory,
                          'prefix': acquisition.path_template.get_prefix(),
                          'run_number': acquisition.path_template.run_number,
                          'archive_directory' : acquisition.\
                          path_template.get_archive_directory(),
                          'process_directory': acquisition.\
                          path_template.process_directory,
                          'template': acquisition.\
                          path_template.get_image_file_name()},
             'in_queue': acq_params.in_queue,
             'in_interleave' : acq_params.in_interleave,
             'detector_mode': acq_params.detector_mode,
             'shutterless': acq_params.shutterless,
             'sessionId': session.session_id,
             'do_inducedraddam': acq_params.induce_burn,
             'sample_reference': {'spacegroup': proc_params.space_group,
                                  'cell': proc_params.get_cell_str(),
                                  'blSampleId': sample.lims_id},
             'processing': str(proc_params.process_data and True),
             'residues':  proc_params.num_residues,
             'dark': acq_params.take_dark_current,
             #'scan4d': 0,
             'resolution': {'upper': acq_params.resolution},
             'transmission': acq_params.transmission,
             'energy': acq_params.energy,
             #'input_files': 1,
             'oscillation_sequence': [{'exposure_time': acq_params.exp_time,
                                       #'kappaStart': 0.0,
                                       #'phiStart': 0.0,
                                       'start_image_number': acq_params.first_image,
                                       'number_of_images': acq_params.num_images,
                                       'overlap': acq_params.overlap,
                                       'start': acq_params.osc_start,
                                       'range': acq_params.osc_range,
                                       'number_of_passes': acq_params.num_passes,
                                       'number_of_lines': acq_params.num_lines,
                                       'mesh_range': acq_params.mesh_range}],
             'group_id': data_collection.lims_group_id,
             #'nb_sum_images': 0,
             'EDNA_files_dir': acquisition.path_template.process_directory,
             'xds_dir': acquisition.path_template.xds_dir,
             'anomalous': proc_params.anomalous,
             #'file_exists': 0,
             'experiment_type': queue_model_enumerables.\
             EXPERIMENT_TYPE_STR[data_collection.experiment_type],
             'skip_images': acq_params.skip_existing_images,
             'motors': centred_pos.as_dict() if centred_pos is not None else {}}]


def dc_from_edna_output(edna_result, reference_image_collection,
                        dcg_model, sample_data_model, beamline_setup_hwobj,
                        char_params = None):
    data_collections = []

    crystal = copy.deepcopy(reference_image_collection.crystal)
    ref_proc_params = reference_image_collection.processing_parameters
    processing_parameters = copy.deepcopy(ref_proc_params)

    try:
        char_results = edna_result.getCharacterisationResult()
        edna_strategy = char_results.getStrategyResult()
        collection_plan = edna_strategy.getCollectionPlan()[0]
        wedges = collection_plan.getCollectionStrategy().getSubWedge()
    except:
        pass
    else:
        try:
            resolution = collection_plan.getStrategySummary().\
                         getResolution().getValue()
            resolution = round(resolution, 3)
        except AttributeError:
            resolution = None

        try: 
            transmission = collection_plan.getStrategySummary().\
                           getAttenuation().getValue()
            transmission = round(transmission, 2)
        except AttributeError:
            transmission = None

        try:
            screening_id = edna_result.getScreeningId().getValue()
        except AttributeError:
            screening_id = None

        for i in range(0, len(wedges)):
            wedge = wedges[i]
            exp_condition = wedge.getExperimentalCondition()
            goniostat = exp_condition.getGoniostat()
            beam = exp_condition.getBeam()

            acq = Acquisition()
            acq.acquisition_parameters = beamline_setup_hwobj.\
                get_default_acquisition_parameters()
            acquisition_parameters = acq.acquisition_parameters

            acquisition_parameters.centred_position =\
                reference_image_collection.acquisitions[0].\
                acquisition_parameters.centred_position

            acq.path_template = beamline_setup_hwobj.get_default_path_template()

            # Use the same path tempalte as the reference_collection
            # and update the members the needs to be changed. Keeping
            # the directories of the reference collection.
            ref_pt= reference_image_collection.acquisitions[0].path_template
            acq.path_template = copy.deepcopy(ref_pt)
            acq.path_template.wedge_prefix = 'w' + str(i + 1)
            acq.path_template.reference_image_prefix = str()
            
            if resolution:
                acquisition_parameters.resolution = resolution

            if transmission:
                acquisition_parameters.transmission = transmission

            if screening_id:
                acquisition_parameters.screening_id = screening_id

            try:
                acquisition_parameters.osc_start = goniostat.\
                    getRotationAxisStart().getValue()
            except AttributeError:
                pass

            try:
                acquisition_parameters.osc_end = goniostat.\
                    getRotationAxisEnd().getValue()
            except AttributeError:
                pass

            try:
                acquisition_parameters.osc_range = goniostat.\
                    getOscillationWidth().getValue()
            except AttributeError:
                pass

            try:
                num_images = int(abs(acquisition_parameters.osc_end - \
                                     acquisition_parameters.osc_start) / acquisition_parameters.osc_range)
                
                acquisition_parameters.first_image = 1
                acquisition_parameters.num_images = num_images
                acq.path_template.num_files = num_images
                acq.path_template.start_num = 1
                
            except AttributeError:
                pass

            try:
                acquisition_parameters.transmission = beam.getTransmission().getValue()
            except AttributeError:
                pass

            try: 
                acquisition_parameters.energy = \
                   round((123984.0/beam.getWavelength().getValue())/10000.0, 4)
            except AttributeError:
                pass

            try:
                acquisition_parameters.exp_time = beam.getExposureTime().getValue()
            except AttributeError:
                pass


            # dc.parameters.comments = enda_result.comments
            # dc.parametets.path = enda_result.directory
            # dc.parameters.centred_positions = enda_result.centred_positions

            dc = DataCollection([acq], crystal, processing_parameters)
            data_collections.append(dc)

    return data_collections

def create_subwedges(total_num_images, sw_size, osc_range, osc_start):
    """
    Creates n subwedges where n = total_num_images / subwedge_size.

    :param total_num_images: The total number of images
    :type total_num_images: int

    :param subwedge_size: Number of images in each subwedge
    :type subwedge_size: int

    :param osc_range: Oscillation range for each image
    :type osc_range: double

    :param osc_start: The start angle/offset of the oscillation
    :type osc_start: double
    
    :returns: List of tuples with the format:
              (start image number, number of images, oscilation start)
    """
    number_of_subwedges = total_num_images / sw_size
    subwedges = []

    for sw_num in range(0, number_of_subwedges):
        _osc_start = osc_start + (osc_range * sw_size * sw_num)
        subwedges.append((sw_num * sw_size + 1, sw_size, _osc_start))

    return subwedges

def create_inverse_beam_sw(num_images, sw_size, osc_range,
                           osc_start, run_number):
    """
    Creates subwedges for inverse beam, and interleves the result.
    Wedges W1 and W2 are created 180 degres apart, the result is
    interleaved and given on the form:
    (W1_1, W2_1), ... (W1_n-1, W2_n-1), (W1_n, W2_n)

    :param num_images: The total number of images
    :type num_images: int

    :param sw_size: Number of images in each subwedge
    :type sw_size: int

    :param osc_range: Oscillation range for each image
    :type osc_range: double

    :param osc_start: The start angle/offset of the oscillation
    :type osc_start: double

    :param run_number: Run number for the first wedge (W1), the run number
                       of the second wedge will be run_number + 1.

    :returns: A list of tuples containing the swb wedges.
              The tuples are on the form:
              (start_image, num_images, osc_start, run_number)

    :rtype: List [(...), (...)]
    """
    w1 = create_subwedges(num_images, sw_size, osc_range, osc_start)
    w2 = create_subwedges(num_images, sw_size, osc_range, 180 + osc_start)
    w1 = [pair + (run_number,) for pair in w1]
    w2 = [pair + (run_number + 1,) for pair in w2]

    # Interlave subwedges
    subwedges = [sw_pair for pair in zip(w1, w2) for sw_pair in pair]
    
    return subwedges

def create_interleave_sw(interleave_list, num_images, sw_size):
    """
    Creates subwedges for interleved collection.
    Wedges W1, W2, Wm (where m is num_collections) are created:
    (W1_1, W2_1, ..., W1_m), ... (W1_n-1, W2_n-1, ..., Wm_n-1), 
    (W1_n, W2_n, ..., Wm_n)

    :param interleave_list: list of interleaved items
    :type interleave_list: list of dict

    :param num_images: number of images of first collection. Based on the 
    first collection certain number of subwedges will be created. If 
    first collection contains more images than others then in the end 
    the rest of images from first collections are created as last subwedge
    :type num_images: int

    :param sw_size: Number of images in each subwedge
    :type sw_size: int

    :returns: A list of tuples containing the swb wedges.
              The tuples are in the form:
              (collection_index, subwedge_index, subwedge_firt_image, 
               subwedge_start_osc)
    :rtype: List [(...), (...)]
    """
    subwedges = []
    sw_first_image = None
    for sw_index in range(num_images / sw_size):
        for collection_index in range(len(interleave_list)):
            collection_osc_start = interleave_list[collection_index]["data_model"].\
               acquisitions[0].acquisition_parameters.osc_start
            collection_osc_range = interleave_list[collection_index]["data_model"].\
               acquisitions[0].acquisition_parameters.osc_range
            collection_first_image = interleave_list[collection_index]["data_model"].\
               acquisitions[0].acquisition_parameters.first_image
            collection_num_images = interleave_list[collection_index]["data_model"].\
               acquisitions[0].acquisition_parameters.num_images
            if sw_index * sw_size <= collection_num_images:
                sw_actual_size = sw_size
                if sw_size > collection_num_images - (sw_index + 1) * sw_size > 0:
                    sw_actual_size = collection_num_images % sw_size
                sw_first_image = collection_first_image + sw_index * sw_size
                sw_osc_start = collection_osc_start + collection_osc_range * sw_index * sw_size
                sw_osc_range = collection_osc_range * sw_actual_size
                subwedges.append((collection_index, sw_index, sw_first_image, 
                                  sw_actual_size, sw_osc_start, sw_osc_range))
        sw_first_image += sw_actual_size 
    return subwedges
            <|MERGE_RESOLUTION|>--- conflicted
+++ resolved
@@ -1135,20 +1135,12 @@
         Return    : Archive directory. :rtype: str
         """
         folders = self.directory.split('/')
-<<<<<<< HEAD
-        if PathTemplate.synchotron_name == "MAXIV":
-            # to do, base_directory and folder info are defined in session.xml
-            archive_directory = os.path.join(PathTemplate.archive_base_directory,
-                                             PathTemplate.archive_folder)
-        elif PathTemplate.synchotron_name == "EMBL": 
-=======
         if PathTemplate.synchotron_name == "MAXLAB":
             archive_directory = self.directory
             archive_directory = archive_directory.replace("/data/data1/visitor", "/data/ispyb")
             archive_directory = archive_directory.replace("/data/data1/inhouse", "/data/ispyb")
             archive_directory = archive_directory.replace("/data/data1", "/data/ispyb")
         elif PathTemplate.synchotron_name == "EMBL-HH": 
->>>>>>> 6af04b74
             archive_directory = os.path.join(PathTemplate.archive_base_directory,
                                              PathTemplate.archive_folder)
             archive_directory = os.path.join(archive_directory,
