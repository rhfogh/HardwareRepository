#
#  Project: MXCuBE
#  https://github.com/mxcube.
#
#  This file is part of MXCuBE software.
#
#  MXCuBE is free software: you can redistribute it and/or modify
#  it under the terms of the GNU Lesser General Public License as published by
#  the Free Software Foundation, either version 3 of the License, or
#  (at your option) any later version.
#
#  MXCuBE is distributed in the hope that it will be useful,
#  but WITHOUT ANY WARRANTY; without even the implied warranty of
#  MERCHANTABILITY or FITNESS FOR A PARTICULAR PURPOSE.  See the
#  GNU Lesser General Public License for more details.
#
#  You should have received a copy of the GNU Lesser General Public License
#  along with MXCuBE.  If not, see <http://www.gnu.org/licenses/>.

import time
import gevent
import logging

from HardwareRepository.HardwareObjects.abstract.AbstractMotor import AbstractMotor


__credits__ = ["The MxCuBE collaboration"]
__version__ = "2.3."
__category__ = "Motor"


"""
Example of xml config file

<device class="MotorMockup">
  <start_position>500</start_position>
  <velocity>100</velocity>
  <default_limits>[-360, 360]</default_limits>
</device>
"""


DEFAULT_VELOCITY = 100
DEFAULT_LIMITS = (-360, 360)
DEFAULT_POSITION = 10.124


class MotorMockup(AbstractMotor):

    def __init__(self, name):
        AbstractMotor.__init__(self, name)

    def init(self):
        """
        FWK2 Init method
        """
        self.set_velocity(self.getProperty("velocity", DEFAULT_VELOCITY))

        try:
            limits = tuple(eval(self.getProperty("default_limits")))
        except BaseException:
            limits = DEFAULT_LIMITS
        self.update_limits(limits)

        start_position = self.getProperty("default_position", DEFAULT_POSITION)
        start_position = self.getProperty("start_position", start_position)
        self.update_value(start_position)

        self.update_state(self.STATES.READY)

    def _move(self, value):
        """
        Simulated motor movement
        """
        self.update_state(self.STATES.BUSY)
        self.update_specific_state(self.SPECIFIC_STATES.MOVING)
        start_pos = self.get_value()

<<<<<<< HEAD
        if start_pos is None:
            self.update_value(value)
        else:
=======
        if start_pos is not None:
>>>>>>> da616f88
            delta = abs(value - start_pos)

            if value > self.get_value():
                direction = 1
            else:
                direction = -1

            start_time = time.time()

            while (time.time() - start_time) < (delta / self.get_velocity()):
                value = start_pos + direction * self.get_velocity() * (time.time() - start_time)
                self.update_value(value)
                time.sleep(0.02)

        self.update_state(self.STATES.READY)
        _low, _high = self.get_limits()
        if value == self.default_value:
            self.update_specific_state(self.SPECIFIC_STATES.HOME)
        elif  value == _low:
            self.update_specific_state(self.SPECIFIC_STATES.LOWLIMIT)
        elif  value == _high:
            self.update_specific_state(self.SPECIFIC_STATES.HIGHLIMIT)
        else:
            self.update_specific_state(self.STATES.READY)

    def abort(self):
        """Imediately halt movement. By default self.stop = self.abort"""
        if self.__move_task is not None:
            self.__move_task.kill()

    def get_value(self):
        """Read the actuator position.
        Returns:
            float: Actuator position.
        """
        return self._nominal_value

    def _set_value(self, value):
        """
        Implementation of specific set actuator logic.

        Args:
            value (float): target value
            timeout (float): optional - timeout [s],
                             If timeout == 0: return at once and do not wait;
        """
        gevent.spawn(self._move, value)<|MERGE_RESOLUTION|>--- conflicted
+++ resolved
@@ -19,7 +19,6 @@
 
 import time
 import gevent
-import logging
 
 from HardwareRepository.HardwareObjects.abstract.AbstractMotor import AbstractMotor
 
@@ -76,13 +75,9 @@
         self.update_specific_state(self.SPECIFIC_STATES.MOVING)
         start_pos = self.get_value()
 
-<<<<<<< HEAD
         if start_pos is None:
             self.update_value(value)
         else:
-=======
-        if start_pos is not None:
->>>>>>> da616f88
             delta = abs(value - start_pos)
 
             if value > self.get_value():
