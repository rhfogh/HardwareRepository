#
#  Project: MXCuBE
#  https://github.com/mxcube
#
#  This file is part of MXCuBE software.
#
#  MXCuBE is free software: you can redistribute it and/or modify
#  it under the terms of the GNU Lesser General Public License as published by
#  the Free Software Foundation, either version 3 of the License, or
#  (at your option) any later version.
#
#  MXCuBE is distributed in the hope that it will be useful,
#  but WITHOUT ANY WARRANTY; without even the implied warranty of
#  MERCHANTABILITY or FITNESS FOR A PARTICULAR PURPOSE.  See the
#  GNU Lesser General Public License for more details.
#
#  You should have received a copy of the GNU Lesser General Public License
#  along with MXCuBE. If not, see <http://www.gnu.org/licenses/>.

import logging
from HardwareRepository.HardwareObjects.abstract.AbstractAperture import (
    AbstractAperture,
)


__credits__ = ["MXCuBE collaboration"]
__license__ = "LGPLv3"


"""
xml example:

<device class="ApertureMockup">
  <position_list>["BEAM", "OFF", "PARK"]</position_list>
  <diameter_size_list>[5, 10, 20, 30, 50, 100]</diameter_size_list>
</device>
"""

DEFAULT_POSITION_LIST = ("BEAM", "OFF", "PARK")
DEFAULT_DIAMETER_SIZE_LIST = (5, 10, 20, 30, 50, 100)


class ApertureMockup(AbstractAperture):
    def __init__(self, name):
        AbstractAperture.__init__(self, name)

    def init(self):
        try:
<<<<<<< HEAD
            self._diameter_size_list = eval(self.getProperty("diameter_size_list"))
=======
            self._diameter_size_list = eval(self.get_property("diameter_size_list"))
>>>>>>> 6bbb019e
        except Exception:
            self._diameter_size_list = DEFAULT_DIAMETER_SIZE_LIST
            logging.getLogger("HWR").error(
                "Aperture: no diameter size list defined, using default list"
            )

        try:
<<<<<<< HEAD
            self._position_list = eval(self.getProperty("position_list"))
=======
            self._position_list = eval(self.get_property("position_list"))
>>>>>>> 6bbb019e
        except Exception:
            self._position_list = DEFAULT_POSITION_LIST
            logging.getLogger("HWR").error(
                "Aperture: no position list defined, using default list"
            )

        self.set_position_index(0)
        self.set_diameter_index(0)

    def set_in(self):
        """
        Sets aperture in the beam
        """
        self.set_position("BEAM")

    def set_out(self):
        """
        Removes aperture from the beam
        """
        self.set_position("OFF")

    def is_out(self):
        """
        Returns:
            bool: True if aperture is in the beam, otherwise returns false
        """
        return self._current_position_name != "BEAM"<|MERGE_RESOLUTION|>--- conflicted
+++ resolved
@@ -46,11 +46,7 @@
 
     def init(self):
         try:
-<<<<<<< HEAD
-            self._diameter_size_list = eval(self.getProperty("diameter_size_list"))
-=======
             self._diameter_size_list = eval(self.get_property("diameter_size_list"))
->>>>>>> 6bbb019e
         except Exception:
             self._diameter_size_list = DEFAULT_DIAMETER_SIZE_LIST
             logging.getLogger("HWR").error(
@@ -58,11 +54,7 @@
             )
 
         try:
-<<<<<<< HEAD
-            self._position_list = eval(self.getProperty("position_list"))
-=======
             self._position_list = eval(self.get_property("position_list"))
->>>>>>> 6bbb019e
         except Exception:
             self._position_list = DEFAULT_POSITION_LIST
             logging.getLogger("HWR").error(
