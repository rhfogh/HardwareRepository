"""Class for cameras connected to Lima Tango Device Servers

Example configuration:
----------------------
<device class="TangoLimaVideo">
  <username>Prosilica 1350C</username>
  <tangoname>id23/limaccd/minidiff2</tangoname>
  <bpmname>id23/limabeamviewer/minidiff2</bpmname>
  <interval>15</interval>
  <video_mode>RGB24</video_mode>
</device>

If video mode is not specified, BAYER_RG16 is used by default.
"""
import logging
import time
import struct
import numpy
import gevent
import PyTango
from PIL import Image
import io
import gipc
import os

from PyTango.gevent import DeviceProxy

from HardwareRepository import BaseHardwareObjects


def poll_image(lima_tango_device, video_mode, FORMATS):
    img_data = lima_tango_device.video_last_image

    hfmt = ">IHHqiiHHHH"
    hsize = struct.calcsize(hfmt)
    _, _, img_mode, frame_number, width, height, _, _, _, _ = struct.unpack(
        hfmt, img_data[1][:hsize]
    )

    raw_data = img_data[1][hsize:]
    _from, _to = FORMATS.get(video_mode, (None, None))

    if _from and _to:
        img = Image.frombuffer(_from, (height, width), raw_data, "raw", _from, 0, 1)

        img_bytes = io.BytesIO()
        img.save(img_bytes, format=_to)
        img = img.tobytes()
    else:
        img = raw_data

    return img, width, height


class TangoLimaVideo(BaseHardwareObjects.Device):
    def __init__(self, name):
        BaseHardwareObjects.Device.__init__(self, name)
        self.__brightnessExists = False
        self.__contrastExists = False
        self.__gainExists = False
        self.__gammaExists = False
        self.__polling = None
        self._video_mode = None
        self._last_image = (0, 0, 0)

        # Dictionary containing conversion information for a given
        # video_mode. The camera video mode is the key and the first
        # index of the tuple contains the corresponding PIL mapping
        # and the second the desried output format. The image is
        # passed on as it is of the video mode is not in the dictionary
        self._FORMATS = {
            "RGB8": ("L", "BMP"),
            "RGB24": ("RGB", "BMP"),
            "RGB32": ("RGBA", "BMP"),
            "NO_CONVERSION": (None, None),
        }

    def init(self):
        self.device = None

        try:
            self._video_mode = self.getProperty("video_mode", "RGB24")
            self.device = DeviceProxy(self.tangoname)
            # try a first call to get an exception if the device
            # is not exported
            self.device.ping()
        except PyTango.DevFailed as traceback:
            last_error = traceback[-1]
            logging.getLogger("HWR").error("%s: %s", str(self.name()), last_error.desc)

            self.device = BaseHardwareObjects.Null()
        else:
<<<<<<< HEAD
            self.device.video_mode = self._video_mode
            if self.get_property("exposure_time"):
                self.set_exposure(float(self.get_property("exposure_time")))
            else:
                self.set_exposure(self.get_property("interval") / 1000.0)
=======
            if self.getProperty("control_video", "True"):
                logging.getLogger("HWR").info("MXCuBE controlling video")

                if self.device.video_live:
                    self.device.video_live = False

                self.device.video_mode = self._video_mode

                if self.getProperty("exposure_time"):
                    self.set_exposure(float(self.getProperty("exposure_time")))
                elif self.getProperty("interval"):
                    self.set_exposure(self.getProperty("interval") / 1000.0)

                self.device.video_live = True
            else:
                logging.getLogger("HWR").info("MXCuBE NOT controlling video")
>>>>>>> 413d5287

        self.set_is_ready(True)

    def get_last_image(self):
        return self._last_image

    def _do_polling(self, sleep_time):
        lima_tango_device = self.device

        while True:
            data, width, height = poll_image(
                lima_tango_device, self.video_mode, self._FORMATS
            )

            self._last_image = data, width, heigh
            self.emit("imageReceived", data, width, height, False)
            time.sleep(sleep_time)

    def connect_notify(self, signal):
        if signal == "imageReceived":
            if self.__polling is None:
                self.__polling = gevent.spawn(
                    self._do_polling, self.device.video_exposure
                )

    def get_width(self):
        return self.device.image_width

    def get_height(self):
        return self.device.image_height

    def take_snapshot(self, path=None, bw=False):
        data, width, height = poll_image(self.device, self.video_mode, self._FORMATS)

        img = Image.frombytes("RGB", (width, height), data)

        if bw:
            img.convert("1")

        if path:
            img.save(path)

        return img

    def set_live(self, mode):
        curr_state = self.device.video_live

        if mode:
            if not curr_state:
                self.device.video_live = True
        else:
            if curr_state:
                self.device.video_live = False

    def set_exposure(self, exposure):
        self.device.video_exposure = exposure<|MERGE_RESOLUTION|>--- conflicted
+++ resolved
@@ -90,14 +90,7 @@
 
             self.device = BaseHardwareObjects.Null()
         else:
-<<<<<<< HEAD
-            self.device.video_mode = self._video_mode
-            if self.get_property("exposure_time"):
-                self.set_exposure(float(self.get_property("exposure_time")))
-            else:
-                self.set_exposure(self.get_property("interval") / 1000.0)
-=======
-            if self.getProperty("control_video", "True"):
+            if self.get_property("control_video", "True"):
                 logging.getLogger("HWR").info("MXCuBE controlling video")
 
                 if self.device.video_live:
@@ -105,15 +98,14 @@
 
                 self.device.video_mode = self._video_mode
 
-                if self.getProperty("exposure_time"):
-                    self.set_exposure(float(self.getProperty("exposure_time")))
-                elif self.getProperty("interval"):
-                    self.set_exposure(self.getProperty("interval") / 1000.0)
+                if self.get_property("exposure_time"):
+                    self.set_exposure(float(self.get_property("exposure_time")))
+                elif self.get_property("interval"):
+                    self.set_exposure(self.get_property("interval") / 1000.0)
 
                 self.device.video_live = True
             else:
                 logging.getLogger("HWR").info("MXCuBE NOT controlling video")
->>>>>>> 413d5287
 
         self.set_is_ready(True)
 
