--- conflicted
+++ resolved
@@ -161,10 +161,14 @@
         self.chiAngle = self.get_property("chi", 0)
 
         try:
-<<<<<<< HEAD
             phiz_ref = self["centringReferencePosition"].get_property("phiz")
-        except BaseException:
+        except:
             phiz_ref = None
+
+        try:
+            phiy_ref = self["centringReferencePosition"].get_property("phiy")
+        except:
+            phiy_ref = None
 
         self.phiMotor = self.get_object_by_role("phi")
         self.phizMotor = self.get_object_by_role("phiz")
@@ -176,27 +180,6 @@
         self.sampleYMotor = self.get_object_by_role("sampy")
         self.kappaMotor = self.get_object_by_role("kappa")
         self.kappaPhiMotor = self.get_object_by_role("kappa_phi")
-=======
-            phiz_ref = self["centringReferencePosition"].getProperty("phiz")
-        except:
-            phiz_ref = None
-
-        try:
-            phiy_ref = self["centringReferencePosition"].getProperty("phiy")
-        except:
-            phiy_ref = None
-
-        self.phiMotor = self.getObjectByRole("phi")
-        self.phizMotor = self.getObjectByRole("phiz")
-        self.phiyMotor = self.getObjectByRole("phiy")
-        self.zoomMotor = self.getObjectByRole("zoom")
-        self.lightMotor = self.getObjectByRole("light")
-        self.focusMotor = self.getObjectByRole("focus")
-        self.sampleXMotor = self.getObjectByRole("sampx")
-        self.sampleYMotor = self.getObjectByRole("sampy")
-        self.kappaMotor = self.getObjectByRole("kappa")
-        self.kappaPhiMotor = self.getObjectByRole("kappa_phi")
->>>>>>> 413d5287
 
         # mh 2013-11-05:why is the channel read directly? disabled for the moment
         # HWR.beamline.sample_view.camera.add_channel({ 'type': 'tango', 'name': 'jpegImage' }, "JpegImage")
@@ -226,7 +209,7 @@
 
         if self.phiMotor is not None:
             self.connect(self.phiMotor, "stateChanged", self.phiMotorStateChanged)
-            self.connect(self.phiMotor, "valueChanged", self.emitDiffractometerMoved)
+            self.connect(self.phiMotor, "valueChanged", self.emit_diffractometer_moved)
         else:
             logging.getLogger("HWR").error(
                 "MiniDiff: phi motor is not defined in minidiff equipment %s",
@@ -235,7 +218,7 @@
         if self.phizMotor is not None:
             self.connect(self.phizMotor, "stateChanged", self.phizMotorStateChanged)
             self.connect(self.phizMotor, "valueChanged", self.phizMotorMoved)
-            self.connect(self.phizMotor, "valueChanged", self.emitDiffractometerMoved)
+            self.connect(self.phizMotor, "valueChanged", self.emit_diffractometer_moved)
         else:
             logging.getLogger("HWR").error(
                 "MiniDiff: phiz motor is not defined in minidiff equipment %s",
@@ -244,7 +227,7 @@
         if self.phiyMotor is not None:
             self.connect(self.phiyMotor, "stateChanged", self.phiyMotorStateChanged)
             self.connect(self.phiyMotor, "valueChanged", self.phiyMotorMoved)
-            self.connect(self.phiyMotor, "valueChanged", self.emitDiffractometerMoved)
+            self.connect(self.phiyMotor, "valueChanged", self.emit_diffractometer_moved)
         else:
             logging.getLogger("HWR").error(
                 "MiniDiff: phiy motor is not defined in minidiff equipment %s",
@@ -272,7 +255,7 @@
             )
             self.connect(self.sampleXMotor, "valueChanged", self.sampleXMotorMoved)
             self.connect(
-                self.sampleXMotor, "valueChanged", self.emitDiffractometerMoved
+                self.sampleXMotor, "valueChanged", self.emit_diffractometer_moved
             )
         else:
             logging.getLogger("HWR").error(
@@ -285,7 +268,7 @@
             )
             self.connect(self.sampleYMotor, "valueChanged", self.sampleYMotorMoved)
             self.connect(
-                self.sampleYMotor, "valueChanged", self.emitDiffractometerMoved
+                self.sampleYMotor, "valueChanged", self.emit_diffractometer_moved
             )
         else:
             logging.getLogger("HWR").error(
@@ -428,10 +411,10 @@
     def set_light_in(self):
         set_light_in(self.lightWago, self.lightMotor, self.zoomMotor)
 
-    def setSampleInfo(self, sample_info):
+    def set_sample_info(self, sample_info):
         self.currentSampleInfo = sample_info
 
-    def emitDiffractometerMoved(self, *args):
+    def emit_diffractometer_moved(self, *args):
         self.emit("diffractometerMoved", ())
 
     def is_ready(self):
