--- conflicted
+++ resolved
@@ -8,18 +8,12 @@
 import tempfile
 
 try:
-<<<<<<< HEAD
-  import lucid2
-except ImportError:
-  logging.warning("lucid2 cannot load: automatic centring is disabled")
-=======
   import lucid2 as lucid
 except ImportError:
   try:
       import lucid
   except ImportError:
       logging.warning("Could not find autocentring library, automatic centring is disabled")
->>>>>>> 4133ebbb
 
 
 def multiPointCentre(z,phis) :
@@ -216,15 +210,9 @@
 def find_loop(camera, pixelsPerMm_Hor, chi_angle, msg_cb, new_point_cb):
   snapshot_filename = os.path.join(tempfile.gettempdir(), "mxcube_sample_snapshot.png")
   camera.takeSnapshot(snapshot_filename, bw=True)
-<<<<<<< HEAD
-
-  info, x, y = lucid2.find_loop(snapshot_filename, debug=False,pixels_per_mm_horizontal=pixelsPerMm_Hor, chi_angle=chi_angle)
-=======
   
   info, x, y = lucid.find_loop(snapshot_filename, debug=False,pixels_per_mm_horizontal=pixelsPerMm_Hor, chi_angle=chi_angle)
   
->>>>>>> 4133ebbb
- 
   try:
     x = float(x)
     y = float(y)
