--- conflicted
+++ resolved
@@ -710,11 +710,6 @@
     def generate_image_jpeg(self, filename, jpeg_path, jpeg_thumbnail_path):
         directories = filename.split(os.path.sep)
         try:
-<<<<<<< HEAD
-            if directories[2]=='visitor':
-                beamline = directories[4]
-                proposal = directories[3]
-=======
             if directories[1] == "data" and directories[2] == "gz":
                 if directories[3] == "visitor":
                     proposal = directories[4]
@@ -729,8 +724,6 @@
             elif directories[2] == 'visitor':
                 beamline = directories[4]
                 proposal = directories[3]
-
->>>>>>> ca51705b
             else:
                 beamline = directories[2]
                 proposal = directories[4]
@@ -739,10 +732,7 @@
             proposal = "unknown" 
         host, port = self.getProperty("bes_jpeg_hostport").split(":")
         conn = httplib.HTTPConnection(host, int(port)) 
-<<<<<<< HEAD
-
-=======
->>>>>>> ca51705b
+
         params = urllib.urlencode({"image_path":filename,
                                    "jpeg_path":jpeg_path,
                                    "jpeg_thumbnail_path":jpeg_thumbnail_path,
