import logging
import os
import shutil
import time
import gevent.event
import gevent
from HardwareRepository.BaseHardwareObjects import Equipment
from HardwareRepository import HardwareRepository as HWR


class XRFSpectrum(Equipment):
    def __init__(self, *args, **kwargs):
        Equipment.__init__(self, *args, **kwargs)

    def init(self):
        self.scanning = None
        self.ready_event = gevent.event.Event()

        self.config_data = self.get_channel_object("config_data")
        self.calib_data = self.get_channel_object("calib_data")

        try:
            self.energySpectrumArgs = self.get_channel_object("spectrum_args")
        except KeyError:
            logging.getLogger().warning(
                "XRFSpectrum: error initializing energy spectrum arguments (missing channel)"
            )
            self.energySpectrumArgs = None

        try:
            self.doSpectrum.connect_signal(
                "commandBeginWaitReply", self.spectrumCommandStarted
            )
            self.doSpectrum.connect_signal("commandFailed", self.spectrumCommandFailed)
            self.doSpectrum.connect_signal(
                "commandAborted", self.spectrumCommandAborted
            )
            self.doSpectrum.connect_signal("commandReady", self.spectrumCommandReady)
            self.doSpectrum.connect_signal(
                "commandNotReady", self.spectrumCommandNotReady
            )
        except AttributeError as diag:
            logging.getLogger().warning(
                "XRFSpectrum: error initializing XRF spectrum (%s), probably not using SPEC macros"
                % str(diag)
            )
            self.doSpectrum = None
        else:
            self.doSpectrum.connect_signal("connected", self.sConnected)
            self.doSpectrum.connect_signal("disconnected", self.sDisconnected)

        if HWR.beamline.lims is None:
            logging.getLogger().warning(
                "XRFSpectrum: you should specify the database hardware object"
            )
        self.spectrumInfo = None

<<<<<<< HEAD
        self.ctrl_hwobj = self.get_object_by_role("controller")
        self.mca_hwobj = self.get_object_by_role("mca")
        if self.mca_hwobj:
            self.mca_hwobj.set_calibration(calib_cf=self.mca_hwobj.calib_cf)
=======
        self.ctrl_hwobj = self.getObjectByRole("controller")
        self.mca_hwobj = self.getObjectByRole("mca")
        # if self.mca_hwobj:
        #    self.mca_hwobj.set_calibration(calib_cf=self.mca_hwobj.calib_cf)
>>>>>>> 413d5287

        self.archive_path = self.get_property("archive_path")
        if not self.archive_path:
            self.archive_path = "/data/pyarch/"

        self.cfg_path = self.get_property("cfg_path")
        if not self.cfg_path:
            self.cfg_path = "/users/blissadm/local/beamline_configuration/misc"

        if self.is_connected():
            self.sConnected()

    def isConnected(self):
        try:
            return self.doSpectrum.isConnected()
        except BaseException:
            return False

    # Handler for spec connection
    def sConnected(self):
        self.emit("connected", ())
        # curr = self.getSpectrumParams()

    # Handler for spec disconnection
    def sDisconnected(self):
        self.emit("disconnected", ())

    # Energy spectrum commands
    def canSpectrum(self):
        if not self.is_connected():
            return False
        return self.doSpectrum is not None

    def startXrfSpectrum(
        self,
        ct,
        directory,
        archive_directory,
        prefix,
        session_id=None,
        blsample_id=None,
    ):
        self.spectrumInfo = {"sessionId": session_id, "blSampleId": blsample_id}
        self.spectrumCommandStarted()
        if not os.path.isdir(directory):
            logging.getLogger("user_level_log").debug(
                "XRFSpectrum: creating directory %s", directory
            )
            try:
                os.makedirs(directory)
            except OSError as diag:
                logging.getLogger().error(
                    "XRFSpectrum: error creating directory %s (%s)"
                    % (directory, str(diag))
                )
                self.spectrumStatusChanged("Error creating directory")
                return False

        curr = self.getSpectrumParams()

        try:
            curr["escan_dir"] = directory
            curr["escan_prefix"] = prefix
        except TypeError:
            curr = {}
            curr["escan_dir"] = directory
            curr["escan_prefix"] = prefix

        if not archive_directory:
            a = directory.split(os.path.sep)
            suffix_path = os.path.join(*a[4:])
            if "inhouse" in a:
                archive_directory = os.path.join(self.archive_path, a[2], suffix_path)
            else:
                archive_directory = os.path.join(self.archive_path, a[4], a[3], *a[5:])

        if not os.path.exists(archive_directory):
            try:
                logging.getLogger("user_level_log").debug(
                    "XRFSpectrum: creating %s", archive_directory
                )
                os.makedirs(archive_directory)
            except OSError as diag:
                logging.getLogger().error(
                    "XRFSpectrum: error creating directory %s (%s)",
                    (archive_directory, str(diag)),
                )
                self.spectrumStatusChanged("Error creating directory")
                return False

        _pattern = "%s_%s_%%02d" % (prefix, time.strftime("%d_%b_%Y"))
        filename_pattern = os.path.join(directory, _pattern)

        filename_pattern = os.path.extsep.join((filename_pattern, "dat"))
        filename = filename_pattern % 1
        fileprefix = _pattern % 1

        i = 2
        while os.path.isfile(filename):
            filename = filename_pattern % i
            fileprefix = _pattern % i
            i = i + 1

        archive_path = os.path.join(archive_directory, fileprefix)
        self.spectrumInfo["filename"] = filename
        self.spectrumInfo["scanFileFullPath"] = os.path.extsep.join(
            (archive_path, "dat")
        )
        self.spectrumInfo["jpegScanFileFullPath"] = os.path.extsep.join(
            (archive_path, "png")
        )
        self.spectrumInfo["annotatedPymcaXfeSpectrum"] = os.path.extsep.join(
            (archive_path, "html")
        )
        self.spectrumInfo["fittedDataFileFullPath"] = archive_path + "_peaks.csv"
        self.spectrumInfo["exposureTime"] = ct

        logging.getLogger("user_level_log").debug(
            "XRFSpectrum: archive file is %s", self.spectrumInfo["jpegScanFileFullPath"]
        )
        gevent.spawn(self.reallyStartXrfSpectrum, ct, filename)

        return True

    def reallyStartXrfSpectrum(self, ct, filename):
        try:
            res = self._doSpectrum(ct, filename, wait=True)
        except BaseException:
            logging.getLogger("user_level_log").exception(
                "XRFSpectrum: problem calling procedure"
            )
            self.spectrumStatusChanged("Error problem with spectrum procedure")
        else:
            self.spectrumCommandFinished(res)

    def cancelXrfSpectrum(self, *args):
        if self.scanning:
            self.doSpectrum.abort()

    def spectrumCommandReady(self):
        if not self.scanning:
            self.emit("xrfSpectrumReady", (True,))
            # self.emit('xrfScanReady', (True,))

    def spectrumCommandNotReady(self):
        if not self.scanning:
            self.emit("xrfSpectrumReady", (False,))

    def spectrumCommandStarted(self, *args):
        self.spectrumInfo["startTime"] = time.strftime("%Y-%m-%d %H:%M:%S")
        self.scanning = True
        self.emit("xrfSpectrumStarted", ())

    def spectrumCommandFailed(self, *args):
        self.spectrumInfo["endTime"] = time.strftime("%Y-%m-%d %H:%M:%S")
        self.scanning = False
        self.storeXrfSpectrum()
        self.emit("xrfSpectrumFailed", ())
        self.ready_event.set()

    def spectrumCommandAborted(self, *args):
        self.scanning = False
        self.emit("xrfSpectrumFailed", ())
        self.ready_event.set()

    def spectrumCommandFinished(self, result):
        self.spectrumInfo["endTime"] = time.strftime("%Y-%m-%d %H:%M:%S")
        logging.getLogger().debug("XRFSpectrum: XRF spectrum result is %s" % result)
        self.scanning = False
        if result is not False:
<<<<<<< HEAD
            try:
                mcaData = self.get_channel_object("mca_data").get_value()
                mcaCalib = self.get_channel_object("calib_data").get_value()
            except BaseException:
                fname = self.spectrumInfo["filename"].replace(".dat", ".raw")
                self.mca_hwobj.set_presets(fname=str(fname))
                mcaData = self.mca_hwobj.read_data(save_data=True)
                mcaCalib = self.mca_hwobj.get_calibration()
            try:
                mcaConfig = self.get_channel_object("config_data").get_value()
                self.spectrumInfo["beamTransmission"] = mcaConfig["att"]
                self.spectrumInfo["energy"] = mcaConfig["energy"]
                self.spectrumInfo["beamSizeHorizontal"] = float(mcaConfig["bsX"])
                self.spectrumInfo["beamSizeVertical"] = float(mcaConfig["bsY"])
            except BaseException:
                mcaConfig = {}
                self.spectrumInfo[
                    "beamTransmission"
                ] = HWR.beamline.transmission.get_value()
                self.spectrumInfo["energy"] = HWR.beamline.energy.get_value()
                if HWR.beamline.flux:
                    self.spectrumInfo["flux"] = HWR.beamline.flux.get_value()

                beam_info = HWR.beamline.beam.get_beam_info_dict()
                self.spectrumInfo["beamSizeHorizontal"] = beam_info["size_x"] * 1000.0
                self.spectrumInfo["beamSizeVertical"] = beam_info["size_y"] * 1000.0
                mcaConfig["att"] = self.spectrumInfo["beamTransmission"]
                mcaConfig["energy"] = self.spectrumInfo["energy"]
=======
            fname = self.spectrumInfo["filename"].replace(".dat", ".raw")
            self.mca_hwobj.set_presets(fname=str(fname))
            mcaData = self.mca_hwobj.read_data(save_data=True)
            mcaCalib = self.mca_hwobj.get_calibration()

            mcaConfig = {}
            self.spectrumInfo[
                "beamTransmission"
            ] = HWR.beamline.transmission.get_value()
            self.spectrumInfo["energy"] = HWR.beamline.energy.get_value()
            if HWR.beamline.flux:
                self.spectrumInfo["flux"] = HWR.beamline.flux.get_value()
            self.beamsize = self.getObjectByRole("beamsize")
            if self.beamsize:
                bsX = self.beamsize.get_size(self.beamsize.get_value().name)
                self.spectrumInfo["beamSizeHorizontal"] = bsX
                self.spectrumInfo["beamSizeVertical"] = bsX
>>>>>>> 413d5287
                mcaConfig["bsX"] = self.spectrumInfo["beamSizeHorizontal"]
                mcaConfig["bsY"] = self.spectrumInfo["beamSizeVertical"]
            mcaConfig["att"] = self.spectrumInfo["beamTransmission"]
            mcaConfig["energy"] = self.spectrumInfo["energy"]
            roi = self.mca_hwobj.get_roi()
            mcaConfig["min"] = roi["chmin"]
            mcaConfig["max"] = roi["chmax"]
            mcaConfig["legend"] = self.spectrumInfo["annotatedPymcaXfeSpectrum"]
            mcaConfig["htmldir"], _ = os.path.split(mcaConfig["legend"])
            mcaConfig["file"] = self._get_cfgfile(self.spectrumInfo["energy"])
            try:
                self.set_data(mcaData, mcaCalib, mcaConfig)
            except Exception:
                self.emit("xrfSpectrumFinished", (mcaData, mcaCalib, mcaConfig))

            # here move the png file
            pf = self.spectrumInfo["filename"].split(".")
            pngfile = os.path.extsep.join((pf[0], "png"))
            if os.path.isfile(pngfile) is True:
                try:
                    shutil.copyfile(pngfile, self.spectrumInfo["jpegScanFileFullPath"])
                except BaseException:
                    logging.getLogger().error("XRFSpectrum: cannot copy %s", pngfile)

            # copy raw data file to the archive directory
            try:
                shutil.copyfile(fname, self.spectrumInfo["scanFileFullPath"])
            except Exception:
                logging.getLogger().error(
                    "XRFSpectrum: cannot copy %s", self.spectrumInfo["filename"]
                )

            logging.getLogger().debug("finished %r", self.spectrumInfo)
            self.storeXrfSpectrum()

            # copy csv file in the raw data directory
            try:
                ff = self.spectrumInfo["filename"].replace(".dat", "_peaks.csv")
                shutil.copyfile(self.spectrumInfo["fittedDataFileFullPath"], ff)
            except Exception:
                logging.getLogger().error("XRFSpectrum: cannot copy %s", ff)
        else:
            self.spectrumCommandFailed()
        self.ready_event.set()

    def spectrumStatusChanged(self, status):
        self.emit("xrfScanStatusChanged", (status,))
        self.emit("xrfSpectrumStatusChanged", (status,))

    def storeXrfSpectrum(self):
        logging.getLogger().debug("db connection %r", HWR.beamline.lims)
        logging.getLogger().debug("spectrum info %r", self.spectrumInfo)
        if HWR.beamline.lims is None:
            return
        try:
            session_id = int(self.spectrumInfo["sessionId"])
        except BaseException:
            return
        blsampleid = self.spectrumInfo["blSampleId"]

        db_status = HWR.beamline.lims.storeXfeSpectrum(self.spectrumInfo)

    def updateXrfSpectrum(self, spectrum_id, jpeg_spectrum_filename):
        pass

    def getSpectrumParams(self):
        if self.energySpectrumArgs:
            try:
                self.curr = self.energySpectrumArgs.get_value()
                return self.curr
            except BaseException:
                logging.getLogger().exception(
                    "XRFSpectrum: error getting xrfspectrum parameters"
                )
                self.spectrumStatusChanged("Error getting xrfspectrum parameters")
                return False
        else:
            return True

    def setSpectrumParams(self, pars):
        self.energySpectrumArgs.set_value(pars)

    def _get_cfgfile(self, energy):
        if energy > 12.0:
            cfgname = "15"
        elif energy > 10.0:
            cfgname = "12"
        elif energy > 7.0:
            cfgname = "10"
        else:
            cfgname = "7"
        return os.path.join(self.cfg_path, "%skeV.cfg" % cfgname)

    def _doSpectrum(self, ct, filename, wait=True):
        if not ct:
            ct = 5
        safshut = self.get_object_by_role("safety_shutter")

        # stop the procedure if hutch not searched
        stat = safshut.getShutterState()
        if stat == "disabled":
            logging.getLogger("user_level_log").exception(
                "XRFSpectrum: hutch not searched, exiting"
            )
            return False

        fluodet_ctrl = self.get_object_by_role("fluodet_ctrl")
        fluodet_ctrl.actuatorIn()
        # put the beamstop in
        try:
            self.ctrl_hwobj.diffractometer.set_phase("DataCollection", wait=True)
        except Exception:
            pass

        # open the safety and the fast shutter
        safshut.openShutter()
        init_transm = HWR.beamline.transmission.get_value()
        logging.getLogger("user_level_log").info(
            "Looking for maximum attenuation, please wait"
        )
        ret = self._findAttenuation(ct)
        self.ctrl_hwobj.diffractometer.msclose()
        fluodet_ctrl.actuatorOut()
        HWR.beamline.transmission.set_value(init_transm)
        return ret

    def _findAttenuation(self, ct):
        table = self.get_property("transmission_table")
        if table:
            tf = []
            for i in table.split(","):
                tf.append(float(i))
        else:
            tf = [0.1, 0.2, 0.3, 0.9, 1.3, 1.9, 2.6, 4.3, 6, 8, 12, 24, 36, 50]

        min_cnt = self.get_property("min_cnt")
        max_cnt = self.get_property("max_cnt")
        self.mca_hwobj.set_roi(2, 15, channel=1)
        fname = self.spectrumInfo["filename"].replace(".dat", ".raw")
        self.mca_hwobj.set_presets(erange=1, ctime=ct, fname=fname)

        # put in max attenuation
        HWR.beamline.transmission.set_value(0)

        self.ctrl_hwobj.diffractometer.msopen()
        self.mca_hwobj.start_acq()
        time.sleep(ct)
        ic = sum(self.mca_hwobj.read_roi_data()) / ct
        print(ic)
        if ic > max_cnt:
            self.ctrl_hwobj.diffractometer.msclose()
            logging.getLogger("user_level_log").exception(
                "The detector is saturated, giving up."
            )
            return False

        for i in tf:
            self.mca_hwobj.clear_spectrum()
            logging.getLogger("user_level_log").info("Setting transmission to %g" % i)
            HWR.beamline.transmission.set_value(i)
            self.mca_hwobj.start_acq()
            time.sleep(ct)
            ic = sum(self.mca_hwobj.read_roi_data()) / ct
            print(ic)
            if ic > min_cnt:
                self.ctrl_hwobj.diffractometer.msclose()
                self.spectrumInfo[
                    "beamTransmission"
                ] = HWR.beamline.transmission.get_value()
                logging.getLogger("user_level_log").info(
                    "Transmission used for spectra: %g"
                    % self.spectrumInfo["beamTransmission"]
                )
                break

        self.spectrumInfo["beamTransmission"] = HWR.beamline.transmission.get_value()
        self.ctrl_hwobj.diffractometer.msclose()
        if ic < min_cnt:
            logging.getLogger("user_level_log").exception(
                "Could not find satisfactory attenuation (is the mca properly set up?), giving up."
            )
            return False

        return True<|MERGE_RESOLUTION|>--- conflicted
+++ resolved
@@ -55,17 +55,10 @@
             )
         self.spectrumInfo = None
 
-<<<<<<< HEAD
         self.ctrl_hwobj = self.get_object_by_role("controller")
         self.mca_hwobj = self.get_object_by_role("mca")
-        if self.mca_hwobj:
-            self.mca_hwobj.set_calibration(calib_cf=self.mca_hwobj.calib_cf)
-=======
-        self.ctrl_hwobj = self.getObjectByRole("controller")
-        self.mca_hwobj = self.getObjectByRole("mca")
         # if self.mca_hwobj:
         #    self.mca_hwobj.set_calibration(calib_cf=self.mca_hwobj.calib_cf)
->>>>>>> 413d5287
 
         self.archive_path = self.get_property("archive_path")
         if not self.archive_path:
@@ -236,36 +229,6 @@
         logging.getLogger().debug("XRFSpectrum: XRF spectrum result is %s" % result)
         self.scanning = False
         if result is not False:
-<<<<<<< HEAD
-            try:
-                mcaData = self.get_channel_object("mca_data").get_value()
-                mcaCalib = self.get_channel_object("calib_data").get_value()
-            except BaseException:
-                fname = self.spectrumInfo["filename"].replace(".dat", ".raw")
-                self.mca_hwobj.set_presets(fname=str(fname))
-                mcaData = self.mca_hwobj.read_data(save_data=True)
-                mcaCalib = self.mca_hwobj.get_calibration()
-            try:
-                mcaConfig = self.get_channel_object("config_data").get_value()
-                self.spectrumInfo["beamTransmission"] = mcaConfig["att"]
-                self.spectrumInfo["energy"] = mcaConfig["energy"]
-                self.spectrumInfo["beamSizeHorizontal"] = float(mcaConfig["bsX"])
-                self.spectrumInfo["beamSizeVertical"] = float(mcaConfig["bsY"])
-            except BaseException:
-                mcaConfig = {}
-                self.spectrumInfo[
-                    "beamTransmission"
-                ] = HWR.beamline.transmission.get_value()
-                self.spectrumInfo["energy"] = HWR.beamline.energy.get_value()
-                if HWR.beamline.flux:
-                    self.spectrumInfo["flux"] = HWR.beamline.flux.get_value()
-
-                beam_info = HWR.beamline.beam.get_beam_info_dict()
-                self.spectrumInfo["beamSizeHorizontal"] = beam_info["size_x"] * 1000.0
-                self.spectrumInfo["beamSizeVertical"] = beam_info["size_y"] * 1000.0
-                mcaConfig["att"] = self.spectrumInfo["beamTransmission"]
-                mcaConfig["energy"] = self.spectrumInfo["energy"]
-=======
             fname = self.spectrumInfo["filename"].replace(".dat", ".raw")
             self.mca_hwobj.set_presets(fname=str(fname))
             mcaData = self.mca_hwobj.read_data(save_data=True)
@@ -278,12 +241,11 @@
             self.spectrumInfo["energy"] = HWR.beamline.energy.get_value()
             if HWR.beamline.flux:
                 self.spectrumInfo["flux"] = HWR.beamline.flux.get_value()
-            self.beamsize = self.getObjectByRole("beamsize")
+            self.beamsize = self.get_object_by_role("beamsize")
             if self.beamsize:
                 bsX = self.beamsize.get_size(self.beamsize.get_value().name)
                 self.spectrumInfo["beamSizeHorizontal"] = bsX
                 self.spectrumInfo["beamSizeVertical"] = bsX
->>>>>>> 413d5287
                 mcaConfig["bsX"] = self.spectrumInfo["beamSizeHorizontal"]
                 mcaConfig["bsY"] = self.spectrumInfo["beamSizeVertical"]
             mcaConfig["att"] = self.spectrumInfo["beamTransmission"]
