# encoding: utf-8
#
#  Project: MXCuBE
#  https://github.com/mxcube.
#
#  This file is part of MXCuBE software.
#
#  MXCuBE is free software: you can redistribute it and/or modify
#  it under the terms of the GNU Lesser General Public License as published by
#  the Free Software Foundation, either version 3 of the License, or
#  (at your option) any later version.
#
#  MXCuBE is distributed in the hope that it will be useful,
#  but WITHOUT ANY WARRANTY; without even the implied warranty of
#  MERCHANTABILITY or FITNESS FOR A PARTICULAR PURPOSE.  See the
#  GNU Lesser General Public License for more details.
#
#  You should have received a copy of the GNU General Lesser Public License
#  along with MXCuBE.  If not, see <http://www.gnu.org/licenses/>.
"""
MicrodiffZoom

Example xml file:
<device class="MicrodiffZoom">
  <username>zoom</username>
  <exporter_address>wid30bmd2s:9001</exporter_address>
  <value_channel_name>CoaxialCameraZoomValue</value_channel_name>
  <state_channel_name>ZoomState</state_channel_name>
</device>
"""


from enum import Enum
from HardwareRepository.HardwareObjects.abstract.AbstractNState import BaseValueEnum
from HardwareRepository.HardwareObjects.ExporterNState import ExporterNState

__copyright__ = """ Copyright © 2020 by the MXCuBE collaboration """
__license__ = "LGPLv3+"


class MicrodiffZoom(ExporterNState):
    """MicrodiffZoom class"""

    def __init__(self, name):
        ExporterNState.__init__(self, name)
        self.predefined_positions = {}
        self._exporter = None
        self._nominal_limits = (None, None)

    def init(self):
        """Initialize the zoom"""
        ExporterNState.init(self)
        self.get_limits()
        self.initialise_values()

    def get_limits(self):
        """Returns zoom low and high limits.
        Returns:
            (tuple): two int tuple (low limit, high limit).
        """
        try:
            _low, _high = self._exporter.execute("getZoomRange")
            # inf is a problematic value
            if _low == float("-inf"):
                _low = 0

            if _high == float("inf"):
                _high = 10

            self._nominal_limits = (_low, _high)
        except ValueError:
<<<<<<< HEAD
            self._nominal_limits = (1, 10)
        return self._nominal_limits

    def initialise_values(self):
        """Initialise the ValueEnum """
        values = {
            "LEVEL%s" % str(v): v
            for v in range(self._nominal_limits[0], self._nominal_limits[1] + 1)
        }
        self.VALUES = Enum(
            "ValueEnum",
            dict(values, **{item.name: item.value for item in BaseValueEnum}),
        )
=======
            self._limits = (1, 10)
        return self._limits
>>>>>>> 29d48c26
<|MERGE_RESOLUTION|>--- conflicted
+++ resolved
@@ -69,7 +69,6 @@
 
             self._nominal_limits = (_low, _high)
         except ValueError:
-<<<<<<< HEAD
             self._nominal_limits = (1, 10)
         return self._nominal_limits
 
@@ -83,7 +82,3 @@
             "ValueEnum",
             dict(values, **{item.name: item.value for item in BaseValueEnum}),
         )
-=======
-            self._limits = (1, 10)
-        return self._limits
->>>>>>> 29d48c26
