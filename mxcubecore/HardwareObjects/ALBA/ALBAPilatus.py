#
#  Project: MXCuBE
#  https://github.com/mxcube
#
#  This file is part of MXCuBE software.
#
#  MXCuBE is free software: you can redistribute it and/or modify
#  it under the terms of the GNU Lesser General Public License as published by
#  the Free Software Foundation, either version 3 of the License, or
#  (at your option) any later version.
#
#  MXCuBE is distributed in the hope that it will be useful,
#  but WITHOUT ANY WARRANTY; without even the implied warranty of
#  MERCHANTABILITY or FITNESS FOR A PARTICULAR PURPOSE.  See the
#  GNU Lesser General Public License for more details.
#
#  You should have received a copy of the GNU Lesser General Public License
#  along with MXCuBE. If not, see <http://www.gnu.org/licenses/>.

from __future__ import print_function
import logging
import time

from HardwareRepository.HardwareObjects.abstract.AbstractDetector import (
    AbstractDetector,
)
from HardwareRepository.BaseHardwareObjects import HardwareObject

from PyTango.gevent import DeviceProxy

__author__ = "Vicente Rey"
__credits__ = ["ALBA"]
__version__ = "2.3."
__category__ = "General"


class ALBAPilatus(AbstractDetector, HardwareObject):
    """Detector class. Contains all information about detector
       - states are 'OK', and 'BAD'
       - status is busy, exposing, ready, etc.
       - physical property is RH for pilatus, P for rayonix
    """

    def __init__(self, name):
        AbstractDetector.__init__(self)
        HardwareObject.__init__(self, name)

        self.distance_motor_hwobj = None
        self.default_distance = None
        self.default_distance_limits = None

        self.default_latency_time = 0.003

        self.exp_time_limits = None

        self.headers = {}

    def init(self):
        self.distance_motor_hwobj = self.get_object_by_role("distance_motor")
        self.devname = self.get_property("tangoname")

        try:
<<<<<<< HEAD
            self.latency_time = float(self.getProperty("latency_time"))
=======
            self.latency_time = float(self.get_property("latency_time"))
>>>>>>> 6bbb019e
        except Exception:
            self.latency_time = None

        if self.latency_time is None:
            logging.getLogger("HWR").debug(
                "Cannot obtain latency time from Pilatus XML. Using %s"
                % self.default_latency_time
            )
            self.latency_time = self.default_latency_time

        self.devspecific = self.get_property("device_specific")

        exp_time_limits = self.get_property("exposure_limits")
        self.exp_time_limits = map(float, exp_time_limits.strip().split(","))

        self.device = DeviceProxy(self.devname)
        self.device_specific = DeviceProxy(self.devspecific)
        self.device.set_timeout_millis(30000)

        self.beamx_chan = self.get_channel_object("beamx")
        self.beamy_chan = self.get_channel_object("beamy")

    def start_acquisition(self):
        self.device.startAcq()

    def stop_acquisition(self):
        self.device.abortAcq()

    def wait_move_distance_done(self):
        self.distance_motor_hwobj.wait_end_of_move()

    def get_threshold(self):
        return self.device_specific.threshold

    def get_threshold_gain(self):
        return self.device_specific.threshold_gain

    def has_shutterless(self):
        """Return True if has shutterless mode"""
        return True

    def get_beam_centre(self):
        """Returns beam center coordinates"""
        beam_x = 0
        beam_y = 0
        try:
<<<<<<< HEAD
            beam_x = self.beamx_chan.getValue()
            beam_y = self.beamy_chan.getValue()
=======
            beam_x = self.beamx_chan.get_value()
            beam_y = self.beamy_chan.get_value()
>>>>>>> 6bbb019e
        except Exception:
            pass
        return beam_x, beam_y

    def get_manufacturer(self):
        return self.get_property("manufacturer")
        return "Dectris"

    def get_model(self):
        return self.get_property("model")

    def get_detector_type(self):
        return self.get_property("type")

    def get_default_exposure_time(self):
        return self.get_property("default_exposure_time")

    def get_minimum_exposure_time(self):
        return self.get_property("minimum_exposure_time")

    def get_exposure_time_limits(self):
        """Returns exposure time limits as list with two floats"""
        return self.exp_time_limits

    def get_file_suffix(self):
        return self.get_property("file_suffix")

    def get_pixel_size(self):
        return self.get_property("px"), self.get_property("py")

    # methods for data collection
    def set_energy_threshold(self):
        eugap_ch = self.get_channel_object("eugap")

        try:
<<<<<<< HEAD
            currentenergy = eugap_ch.getValue()
=======
            currentenergy = eugap_ch.get_value()
>>>>>>> 6bbb019e
        except Exception:
            currentenergy = 12.6

        det_energy = self.get_threshold()

        # threshold = det_energy  / 2.
        # limitenergy = threshold / 0.8

        if round(currentenergy, 6) < 7.538:
            currentenergy = 7.538

        kev_diff = abs(det_energy - currentenergy)

        if kev_diff > 1.2:
            logging.getLogger("HWR").debug(
                "programming energy_threshold on pilatus to: %s" % currentenergy
            )
            # if self.wait_standby():
            # self.device_specific.energy_threshold = currentenergy

    def get_latency_time(self):
        return self.latency_time

    def wait_standby(self, timeout=300):
        t0 = time.time()
        while self.device_specific.cam_state == "STANDBY":
            if time.time() - t0 > timeout:
                print("timeout waiting for Pilatus to be on STANDBY")
                return False
            time.sleep(0.1)
        return True

    def prepare_acquisition(self, dcpars):

        self.set_energy_threshold()
        # self.wait_standby()

        osc_seq = dcpars["oscillation_sequence"][0]
        file_pars = dcpars["fileinfo"]

        basedir = file_pars["directory"]
        prefix = "%s_%s_" % (file_pars["prefix"], file_pars["run_number"])

        first_img_no = osc_seq["start_image_number"]
        nb_frames = osc_seq["number_of_images"]
        exp_time = osc_seq["exposure_time"]

        fileformat = "CBF"
        trig_mode = "EXTERNAL_TRIGGER"
        # latency_time = 0.003

        logging.getLogger("HWR").debug(
            " Preparing detector (dev=%s) for data collection" % self.devname
        )

        logging.getLogger("HWR").debug("    /saving directory: %s" % basedir)
        logging.getLogger("HWR").debug("    /prefix          : %s" % prefix)
        logging.getLogger("HWR").debug("    /saving_format   : %s" % fileformat)
        logging.getLogger("HWR").debug("    /trigger_mode    : %s" % trig_mode)
        logging.getLogger("HWR").debug("    /acq_nb_frames   : %s" % nb_frames)
        logging.getLogger("HWR").debug(
            "    /acq_expo_time   : %s" % str(exp_time - self.latency_time)
        )
        logging.getLogger("HWR").debug("    /latency_time    : %s" % self.latency_time)

        self.device.write_attribute("saving_mode", "AUTO_FRAME")
        self.device.write_attribute("saving_directory", basedir)
        self.device.write_attribute("saving_prefix", prefix)
        self.device.write_attribute("saving_format", fileformat)

        # set ROI and header in limaserver
        #  TODO

        TrigList = [
            "INTERNAL_TRIGGER",
            "EXTERNAL_TRIGGER",
            "EXTERNAL_TRIGGER_MULTI",
            "EXTERNAL_GATE",
            "EXTERNAL_START_STOP",
        ]

        self.device.write_attribute("acq_trigger_mode", trig_mode)
        self.device.write_attribute("acq_expo_time", exp_time - self.latency_time)
        self.device.write_attribute("latency_time", self.latency_time)

        return True

    def prepare_collection(self, nb_frames, first_img_no):
        logging.getLogger("HWR").debug(
            "ALBAPilatus. preparing collection. nb_images: %s, first_no: %s"
            % (nb_frames, first_img_no)
        )
        self.device.write_attribute("acq_nb_frames", nb_frames)
        self.device.write_attribute("saving_next_number", first_img_no)
        self.device.prepareAcq()
        return True

    def start_collection(self):
        self.start_acquisition()

    def stop_collection(self):
        self.stop_acquisition()

    def set_image_headers(self, image_headers, angle_info):

        nb_images = image_headers["nb_images"]
        angle_inc = image_headers["Angle_increment"]
        start_angle = image_headers["Start_angle"]

        startangles_list = list()
        ang_start, ang_inc, spacing = angle_info
        for i in range(nb_images):
            startangles_list.append("%0.4f deg." % (ang_start + spacing * i))

        headers = list()
        for i, sa in enumerate(startangles_list):
            header = (
                "_array_data.header_convention PILATUS_1.2\n"
                "# Detector: PILATUS 6M, S/N 60-0108, Alba\n"
                "# %s\n"
                "# Pixel_size 172e-6 m x 172e-6 m\n"
                "# Silicon sensor, thickness 0.000320 m\n"
                % time.strftime("%Y/%b/%d %T")
            )

            # Acquisition values (headers dictionary) but overwrites start angle
            image_headers["Start_angle"] = sa
            for key, value in image_headers.items():
                if key == "nb_images":
                    continue
                header += "# %s %s\n" % (key, value)
            headers.append("%d : array_data/header_contents|%s;" % (i, header))

        self.device.write_attribute("saving_header_delimiter", ["|", ";", ":"])
        self.device.resetCommonHeader()
        self.device.resetFrameHeaders()
        self.device.setImageHeader(headers)


def test_hwo(hwo):
    print("Detector Distance is: ", hwo.distance.get_value())
    print("   Beam X: %s / Beam Y: %s" % hwo.get_beam_centre())
    # print("going to 490 : ", hwo.distance.set_value(490))<|MERGE_RESOLUTION|>--- conflicted
+++ resolved
@@ -60,11 +60,7 @@
         self.devname = self.get_property("tangoname")
 
         try:
-<<<<<<< HEAD
-            self.latency_time = float(self.getProperty("latency_time"))
-=======
             self.latency_time = float(self.get_property("latency_time"))
->>>>>>> 6bbb019e
         except Exception:
             self.latency_time = None
 
@@ -111,13 +107,8 @@
         beam_x = 0
         beam_y = 0
         try:
-<<<<<<< HEAD
-            beam_x = self.beamx_chan.getValue()
-            beam_y = self.beamy_chan.getValue()
-=======
             beam_x = self.beamx_chan.get_value()
             beam_y = self.beamy_chan.get_value()
->>>>>>> 6bbb019e
         except Exception:
             pass
         return beam_x, beam_y
@@ -153,11 +144,7 @@
         eugap_ch = self.get_channel_object("eugap")
 
         try:
-<<<<<<< HEAD
-            currentenergy = eugap_ch.getValue()
-=======
             currentenergy = eugap_ch.get_value()
->>>>>>> 6bbb019e
         except Exception:
             currentenergy = 12.6
 
