"""
Containes the classes:
* QueueuEntryContainer
* BaseQueueEntry
* DummyQueueEntry
* TaskGroupQueueEntry
* SampleQueueEntry
* SampleCentringQueueEntry
* DataCollectionQueueEntry
* CharacterisationQueueEntry
* EnergyScanQueueEntry.

All queue entries inherits the baseclass BaseQueueEntry which inturn
inherits QueueEntryContainer. This makes it possible to arrange and
execute queue entries in a hierarchical maner.

The rest of the classes: DummyQueueEntry, TaskGroupQueueEntry,
SampleQueueEntry, SampleCentringQueueEntry, DataCollectionQueueEntry,
CharacterisationQueueEntry, EnergyScanQueueEntry are concrete
implementations of tasks.
"""

import gevent
import traceback
import logging
import time
import queue_model_objects_v1 as queue_model_objects
import os
import ShapeHistory as shape_history
import autoprocessing

#import edna_test_data
#from XSDataMXCuBEv1_3 import XSDataInputMXCuBE

from collections import namedtuple
from queue_model_enumerables_v1 import COLLECTION_ORIGIN_STR
from queue_model_enumerables_v1 import CENTRING_METHOD
from queue_model_enumerables_v1 import EXPERIMENT_TYPE
from BlissFramework.Utils import widget_colors
from HardwareRepository.HardwareRepository import dispatcher


status_list = ['SUCCESS','WARNING', 'FAILED']
QueueEntryStatusType = namedtuple('QueueEntryStatusType', status_list)
QUEUE_ENTRY_STATUS = QueueEntryStatusType(0,1,2,)


class QueueExecutionException(Exception):
    def __init__(self, message, origin):
        Exception.__init__(self, message, origin)
        self.message = message
        self.origin = origin
        self.stack_trace = traceback.format_exc()

class QueueAbortedException(QueueExecutionException):
    def __init__(self, message, origin):
        Exception.__init__(self, message, origin)
        self.origin = origin
        self.message = message
        self.stack_trace = traceback.format_exc()

class QueueSkippEntryException(QueueExecutionException):
    def __init__(self, message, origin):
        Exception.__init__(self, message, origin)
        self.origin = origin
        self.message = message
        self.stack_trace = traceback.format_exc()


class QueueEntryContainer(object):
    """
    A QueueEntryContainer has a list of queue entries, classes
    inheriting BaseQueueEntry, and a Queue object. The Queue object
    controls/handles the execution of the queue entries.
    """
    def __init__(self):
        object.__init__(self)
        self._queue_entry_list = []
        self._queue_controller = None
        self._parent_container = None

    def enqueue(self, queue_entry, queue_controller=None):
        # A queue entry container has a QueueController object
        # which controls the execution of the tasks in the
        # container. The container is set to be its own controller
        # if none is given.
        if queue_controller:
            queue_entry.set_queue_controller(queue_controller)
        else:
            queue_entry.set_queue_controller(self)

        queue_entry.set_container(self)
        self._queue_entry_list.append(queue_entry)

    def dequeue(self, queue_entry):
        """
        Dequeues the QueueEntry <queue_entry> and returns the
        dequeued entry.

        Throws ValueError if the queue_entry is not in the queue.

        :param queue_entry: The queue entry to dequeue/remove.
        :type queue_entry: QueueEntry

        :returns: The dequeued entry.
        :rtype: QueueEntry
        """
        result = None
        index = None
        queue_entry.set_queue_controller(None)
        queue_entry.set_container(None)

        try:
            index = self._queue_entry_list.index(queue_entry)
        except ValueError:
            raise

        if index is not None:
            result = self._queue_entry_list.pop(index)

        log = logging.getLogger('queue_exec')
        log.info('dequeue called with: ' + str(queue_entry))
        log.info('Queue is :' + str(self.get_queue_controller()))

        return result

    def swap(self, queue_entry_a, queue_entry_b):
        """
        Swaps places between the two queue entries <queue_entry_a> and
        <queue_entry_b>.

        Throws a ValueError if one of the entries does not exist in the
        queue.

        :param queue_entry: Queue entry to swap
        :type queue_entry: QueueEntry

        :param queue_entry: Queue entry to swap
        :type queue_entry: QueueEntry
        """
        index_a = None
        index_b = None

        try:
            index_a = self._queue_entry_list.index(queue_entry_a)
        except ValueError:
            raise

        try:
            index_b = self._queue_entry_list.index(queue_entry_b)
        except ValueError:
            raise

        if (index_a is not None) and (index_b is not None):
            temp = self._queue_entry_list[index_a]
            self._queue_entry_list[index_a] = \
                 self._queue_entry_list[index_b]
            self._queue_entry_list[index_b] = temp

        log = logging.getLogger('queue_exec')
        log.info('swap called with: ' + str(queue_entry_a) + ', ' + \
                 str(queue_entry_b))
        log.info('Queue is :' + str(self.get_queue_controller()))

    def set_queue_controller(self, queue_controller):
        """
        Sets the queue controller, the object that controls execution
        of this QueueEntryContainer.

        :param queue_controller: The queue controller object.
        :type queue_controller: QueueController
        """
        self._queue_controller = queue_controller

    def get_queue_controller(self):
        """
        :returns: The queue controller
        :type queue_controller: QueueController
        """
        return self._queue_controller

    def set_container(self, queue_entry_container):
        """
        Sets the parent queue entry to <queue_entry_container>

        :param queue_entry_container:
        :type queue_entry_container: QueueEntryContainer
        """
        self._parent_container = queue_entry_container

    def get_container(self):
        """
        :returns: The parent QueueEntryContainer.
        :rtype: QueueEntryContainer
        """
        return self._parent_container


class BaseQueueEntry(QueueEntryContainer):
    """
    Base class for queue entry objects. Defines the overall
    interface and behaviour for a queue entry.
    """

    def __init__(self, view=None, data_model=None,
                 view_set_queue_entry=True):
        QueueEntryContainer.__init__(self)
        self._data_model = None
        self._view = None
        self.set_data_model(data_model)
        self.set_view(view, view_set_queue_entry)
        self._checked_for_exec = False
        self.beamline_setup = None
        self._execution_failed = False
        self.status = QUEUE_ENTRY_STATUS.SUCCESS

    def enqueue(self, queue_entry):
        """
        Method inherited from QueueEntryContainer, a derived class
        should newer need to override this method.
        """
        QueueEntryContainer.enqueue(self, queue_entry,
                                    self.get_queue_controller())

    def set_data_model(self, data_model):
        """
        Sets the model node of this queue entry to <data_model>

        :param data_model: The data model node.
        :type data_model: TaskNode
        """
        self._data_model = data_model

    def get_data_model(self):
        """
        :returns: The data model of this queue entry.
        :rtype: TaskNode
        """
        return self._data_model

    def set_view(self, view, view_set_queue_entry=True):
        """
        Sets the view of this queue entry to <view>. Makes the
        correspodning bi-directional connection if view_set_queue_entry
        is set to True. Which is normaly case, it can be usefull with
        'uni-directional' connection in some rare cases.

        :param view: The view to associate with this entry
        :type view: ViewItem

        :param view_set_queue_entry: Bi- or uni-directional
                                     connection to view.
        :type view_set_queue_entry: bool
        """
        if view:
            self._view = view

            if view_set_queue_entry:
                view.set_queue_entry(self)

    def get_view(self):
        """
        :returns the view:
        :rtype: ViewItem
        """
        return self._view

    def is_enabled(self):
        """
        :returns: True if this item is enabled.
        :rtype: bool
        """
        return self._checked_for_exec

    def set_enabled(self, state):
        """
        Enables or disables this entry, controls wether this item
        should be executed (enabled) or not (disabled)

        :param state: Enabled if state is True otherwise disabled.
        :type state: bool
        """
        self._checked_for_exec = state

    def execute(self):
        """
        Execute method, should be overriden my subclasses, defines
        the main body of the procedure to be performed when the entry
        is executed.

        The default executer calls excute on all child entries after
        this method but before post_execute.
        """
        logging.getLogger('queue_exec').\
            info('Calling execute on: ' + str(self))

    def pre_execute(self):
        """
        Procedure to be done before execute.
        """
        logging.getLogger('queue_exec').\
            info('Calling pre_execute on: ' + str(self))
        self.beamline_setup = self.get_queue_controller().\
                              getObjectByRole("beamline_setup")

    def post_execute(self):
        """
        Procedure to be done after execute, and execute of all
        children of this entry.
        """
        logging.getLogger('queue_exec').\
            info('Calling post_execute on: ' + str(self))
        view = self.get_view()

        view.setHighlighted(True)
        view.setOn(False)
        self.get_data_model().set_executed(True)
        self._set_background_color()

    def _set_background_color(self):
        view = self.get_view()

        if self.get_data_model().is_executed():
            if self.status == QUEUE_ENTRY_STATUS.SUCCESS:
                view.setBackgroundColor(widget_colors.LIGHT_GREEN)
            elif self.status == QUEUE_ENTRY_STATUS.WARNING:
                view.setBackgroundColor(widget_colors.LIGHT_YELLOW)
            elif self.status == QUEUE_ENTRY_STATUS.FAILED:
                view.setBackgroundColor(widget_colors.LIGHT_RED)
        else:
            view.setBackgroundColor(widget_colors.WHITE)

    def stop(self):
        """
        Stops the execution of this entry, should free
        external resources, cancel all pending processes and so on.
        """
        self.get_view().setText(1, 'Stopped')
        logging.getLogger('queue_exec').\
            info('Calling stop on: ' + str(self))

    def handle_exception(self, ex):
        view = self.get_view()

        if view and isinstance(ex, QueueExecutionException):
            if ex.origin is self:
                view.setBackgroundColor(widget_colors.LIGHT_RED)

    def __str__(self):
        s = '<%s object at %s> [' % (self.__class__.__name__, hex(id(self)))

        for entry in self._queue_entry_list:
            s += str(entry)

        return s + ']'


class DummyQueueEntry(BaseQueueEntry):
    def __init__(self, view=None, data_model=None):
        BaseQueueEntry.__init__(self, view, data_model)

    def execute(self):
        BaseQueueEntry.execute(self)
        self.get_view().setText(1, 'Sleeping 5 s')
        time.sleep(5)

    def pre_execute(self):
        BaseQueueEntry.pre_execute(self)

    def post_execute(self):
        BaseQueueEntry.post_execute(self)


class TaskGroupQueueEntry(BaseQueueEntry):
    def __init__(self, view=None, data_model=None):
        BaseQueueEntry.__init__(self, view, data_model)
        self.lims_client_hwobj = None
        self.session_hwobj = None

    def execute(self):
        BaseQueueEntry.execute(self)
        gid = self.get_data_model().lims_group_id

        if not gid:
            # Creating a collection group with the current session id
            # and a dummy exepriment type OSC. The experiment type
            # will be updated when the collections are stored.
            group_data = {'sessionId': self.session_hwobj.session_id,
                          'experimentType': 'OSC'}

            try:
                gid = self.lims_client_hwobj.\
                  _store_data_collection_group(group_data)
                self.get_data_model().lims_group_id = gid
            except Exception as ex:
                msg = 'Could not create the data collection group' + \
                      ' in LIMS. Reason: ' + str(ex)
                raise QueueExecutionException(msg, self)

    def pre_execute(self):
        BaseQueueEntry.pre_execute(self)
        self.lims_client_hwobj = self.beamline_setup.lims_client_hwobj
        self.session_hwobj = self.beamline_setup.session_hwobj

    def post_execute(self):
        BaseQueueEntry.post_execute(self)


class SampleQueueEntry(BaseQueueEntry):
    """
    Defines the behaviour of sample queue entries. Mounting, launching centring
    and so on.
    """
    def __init__(self, view=None, data_model=None):
        BaseQueueEntry.__init__(self, view, data_model)
        self.sample_changer_hwobj = None
        self.diffractometer_hwobj = None
        self.sample_centring_result = None

    def execute(self):
        BaseQueueEntry.execute(self)
        log = logging.getLogger('queue_exec')
        sc_used = not self._data_model.free_pin_mode

        # Only execute samples with collections and when sample changer is used
        if len(self.get_data_model().get_children()) != 0 and sc_used:
            if self.sample_changer_hwobj is not None:
                log.info("Loading sample " + self._data_model.loc_str)

                sample_mounted = self.sample_changer_hwobj.\
                                 is_mounted_sample(self._data_model.location)

                if not sample_mounted:
                    self.sample_centring_result = gevent.event.AsyncResult()
                    try:
                        mount_sample(self.beamline_setup, self._view, self._data_model,
                                     self.centring_done, self.sample_centring_result)
                    except Exception as e:
                        self._view.setText(1, "Error loading")
                        msg = "Error loading sample, please check" +\
                              " sample changer: " + e.message
                        log.error(msg)
                        if isinstance(e, QueueSkippEntryException):
                            raise
                        else: 
                            raise QueueExecutionException(e.message, self)
                else:
                    log.info("Sample already mounted")
            else:
                msg = "SampleQueuItemPolicy does not have any " +\
                      "sample changer hardware object, cannot " +\
                      "mount sample"
                log.info(msg)

    def centring_done(self, success, centring_info):
        if not success:
            msg = "Loop centring failed or was cancelled, " +\
                  "please continue manually."
            logging.getLogger("user_level_log").warning(msg)
        self.sample_centring_result.set(centring_info)

    def pre_execute(self):
        BaseQueueEntry.pre_execute(self)
        self.sample_changer_hwobj = self.beamline_setup.sample_changer_hwobj
        self.diffractometer_hwobj = self.beamline_setup.diffractometer_hwobj
        self.shape_history = self.beamline_setup.shape_history_hwobj

    def post_execute(self):
        BaseQueueEntry.post_execute(self)
        params = []

        # Start grouped processing, get information from each collection
        # and call autoproc with grouped processing option
        for child in self.get_data_model().get_children():
            for grand_child in child.get_children():
                if isinstance(grand_child, queue_model_objects.DataCollection):
                    xds_dir = grand_child.acquisitions[0].path_template.xds_dir
                    residues = grand_child.processing_parameters.num_residues
                    anomalous = grand_child.processing_parameters.anomalous
                    space_group = grand_child.processing_parameters.space_group
                    cell = grand_child.processing_parameters.get_cell_str()
                    inverse_beam = grand_child.acquisitions[0].acquisition_parameters.inverse_beam

                    params.append({'collect_id': grand_child.id, 
                                   'xds_dir': xds_dir,
                                   'residues': residues,
                                   'anomalous' : anomalous,
                                   'spacegroup': space_group,
                                   'cell': cell,
                                   'inverse_beam': inverse_beam})

        try:
            #TODO move this to AutoProcessing hwobj
            programs = self.beamline_setup.collect_hwobj["auto_processing"]
        except IndexError:
            # skip autoprocessing of the data
            pass
        else:
            autoprocessing.start(programs, "end_multicollect", params)

        self._set_background_color()
        self._view.setText(1, "")

    def _set_background_color(self):
        BaseQueueEntry._set_background_color(self)

class BasketQueueEntry(BaseQueueEntry):
    def __init__(self, view=None, data_model=None):
        BaseQueueEntry.__init__(self, view, data_model)

class SampleCentringQueueEntry(BaseQueueEntry):
    """
    Entry for centring a sample
    """
    def __init__(self, view=None, data_model=None):
        BaseQueueEntry.__init__(self, view, data_model)
        self.sample_changer_hwobj = None
        self.diffractometer_hwobj = None
        self.shape_history = None
        self.move_kappa_phi_task = None

    def execute(self):
        BaseQueueEntry.execute(self)

        self.get_view().setText(1, 'Waiting for input')
        log = logging.getLogger("user_level_log")

        kappa = self._data_model.get_kappa()
        phi = self._data_model.get_kappa_phi()

        self.diffractometer_hwobj.moveMotors({"kappa": kappa, "kappa_phi":phi})

        #TODO agree on correct message
        log.warning("Please center a new point, and press continue.")
        #log.warning("Please select a centred position, and press continue.")

        self.get_queue_controller().pause(True)
        pos = None

        if len(self.shape_history.selected_shapes):
            pos = self.shape_history.selected_shapes.values()[0]
        #elif len(self.shape_history.shapes):
        #    pos = self.shape_history.shapes.values()[0]
        else:
            msg = "No centred position selected, using current position."
            log.info(msg)

            # Create a centred postions of the current postion
            pos_dict = self.diffractometer_hwobj.getPositions()
            cpos = queue_model_objects.CentredPosition(pos_dict)
            pos = shape_history.Point(None, cpos, None) #, True)

        # Get tasks associated with this centring
        tasks = self.get_data_model().get_tasks()

        for task in tasks:
            cpos = pos.get_centred_positions()[0]

            if pos.qub_point is not None:
                snapshot = self.shape_history.\
                           get_snapshot([pos.qub_point])
            else:
                snapshot = self.shape_history.get_snapshot([])

            cpos.snapshot_image = snapshot 
            task.set_centred_positions(cpos)

        self.get_view().setText(1, 'Input accepted')

    def pre_execute(self):
        BaseQueueEntry.pre_execute(self)
        self.sample_changer_hwobj = self.beamline_setup.sample_changer_hwobj
        self.diffractometer_hwobj = self.beamline_setup.diffractometer_hwobj
        self.shape_history = self.beamline_setup.shape_history_hwobj

    def post_execute(self):
        BaseQueueEntry.post_execute(self)


class DataCollectionQueueEntry(BaseQueueEntry):
    """
    Defines the behaviour of a data collection.
    """
    def __init__(self, view=None, data_model=None, view_set_queue_entry=True):
        BaseQueueEntry.__init__(self, view, data_model, view_set_queue_entry)

        self.collect_hwobj = None
        self.diffractometer_hwobj = None
        self.collect_task = None
        self.centring_task = None
        self.shape_history = None
        self.session = None
        self.lims_client_hwobj = None

    def execute(self):
        BaseQueueEntry.execute(self)
        data_collection = self.get_data_model()

        if data_collection:
            self.collect_dc(data_collection, self.get_view())

        if self.shape_history:
            self.shape_history.de_select_all()

    def pre_execute(self):
        BaseQueueEntry.pre_execute(self)

        self.lims_client_hwobj = self.beamline_setup.lims_client_hwobj
        self.collect_hwobj = self.beamline_setup.collect_hwobj
        self.diffractometer_hwobj = self.beamline_setup.diffractometer_hwobj
        self.shape_history = self.beamline_setup.shape_history_hwobj
        self.session = self.beamline_setup.session_hwobj

        qc = self.get_queue_controller()

        qc.connect(self.collect_hwobj, 'collectStarted',
                   self.collect_started)
        qc.connect(self.collect_hwobj, 'collectNumberOfFrames',
                   self.preparing_collect)
        qc.connect(self.collect_hwobj, 'collectOscillationStarted',
                   self.collect_osc_started)
        qc.connect(self.collect_hwobj, 'collectOscillationFailed',
                   self.collect_failed)
        qc.connect(self.collect_hwobj, 'collectOscillationFinished',
                   self.collect_finished)
        qc.connect(self.collect_hwobj, 'collectImageTaken',
                   self.image_taken)
        qc.connect(self.collect_hwobj, 'collectNumberOfFrames',
                   self.collect_number_of_frames)

        if self.get_data_model().get_parent():
            gid = self.get_data_model().get_parent().lims_group_id
            self.get_data_model().lims_group_id = gid

    def post_execute(self):
        BaseQueueEntry.post_execute(self)
        qc = self.get_queue_controller()

        qc.disconnect(self.collect_hwobj, 'collectStarted',
                     self.collect_started)
        qc.disconnect(self.collect_hwobj, 'collectNumberOfFrames',
                     self.preparing_collect)
        qc.disconnect(self.collect_hwobj, 'collectOscillationStarted',
                     self.collect_osc_started)
        qc.disconnect(self.collect_hwobj, 'collectOscillationFailed',
                     self.collect_failed)
        qc.disconnect(self.collect_hwobj, 'collectOscillationFinished',
                     self.collect_finished)
        qc.disconnect(self.collect_hwobj, 'collectImageTaken',
                     self.image_taken)
        qc.disconnect(self.collect_hwobj, 'collectNumberOfFrames',
                     self.collect_number_of_frames)

        self.get_view().set_checkable(False)

    def collect_dc(self, dc, list_item):
        log = logging.getLogger("user_level_log")

        if self.collect_hwobj:
            acq_1 = dc.acquisitions[0]
            cpos = acq_1.acquisition_parameters.centred_position
            sample = self.get_data_model().get_parent().get_parent()

            try:
                if dc.experiment_type is EXPERIMENT_TYPE.HELICAL:
                    acq_1, acq_2 = (dc.acquisitions[0], dc.acquisitions[1])
                    self.collect_hwobj.set_helical(True)

                    start_cpos = acq_1.acquisition_parameters.centred_position
                    end_cpos = acq_2.acquisition_parameters.centred_position

                    dc.lims_end_pos_id = self.lims_client_hwobj.\
                                         store_centred_position(end_cpos)

                    helical_oscil_pos = {'1': start_cpos.as_dict(), '2': end_cpos.as_dict() }
                    self.collect_hwobj.set_helical_pos(helical_oscil_pos)

                    #msg = "Helical data collection, moving to start position"
                    #log.info(msg)
                    #list_item.setText(1, "Moving sample")
                elif dc.experiment_type is EXPERIMENT_TYPE.MESH:
                    mesh_steps = acq_1.acquisition_parameters.mesh_steps
                    mesh_range = acq_1.acquisition_parameters.mesh_range
                    self.collect_hwobj.setMeshScanParameters(mesh_steps, mesh_range)
                    self.collect_hwobj.setHelical(0)
                else:
                    self.collect_hwobj.set_helical(False)

                empty_cpos = queue_model_objects.CentredPosition()

                if cpos != empty_cpos:
                    self.shape_history.select_shape_with_cpos(cpos)
                else:
                    pos_dict = self.diffractometer_hwobj.getPositions()
                    cpos = queue_model_objects.CentredPosition(pos_dict)
                    snapshot = self.shape_history.get_snapshot([])
                    acq_1.acquisition_parameters.centred_position = cpos
                    acq_1.acquisition_parameters.centred_position.snapshot_image = snapshot

                dc.lims_start_pos_id = self.lims_client_hwobj.store_centred_position(cpos)
                param_list = queue_model_objects.to_collect_dict(dc, self.session, sample, cpos if cpos!=empty_cpos else None)
               
                self.collect_task = self.collect_hwobj.\
                    collect(COLLECTION_ORIGIN_STR.MXCUBE, param_list)                
                self.collect_task.get()
                #TODO as a gevent task?
                #self.collect_task = gevent.spawn(self.collect_hwobj.collect,
                #             COLLECTION_ORIGIN_STR.MXCUBE,
                #             param_list)
                #self.collect_task.get()
                #self.collect_hwobj.ready_event.wait()
                #self.collect_hwobj.ready_event.clear()


                if 'collection_id' in param_list[0]:
                    dc.id = param_list[0]['collection_id']

                dc.acquisitions[0].path_template.xds_dir = param_list[0]['xds_dir']

            except gevent.GreenletExit:
                #log.warning("Collection stopped by user.")
                list_item.setText(1, 'Stopped')
                raise QueueAbortedException('queue stopped by user', self)
            except Exception as ex:
                print traceback.print_exc()
                raise QueueExecutionException(ex.message, self)
        else:
            log.error("Could not call the data collection routine," +\
                      " check the beamline configuration")
            list_item.setText(1, 'Failed')
            msg = "Could not call the data collection" +\
                  " routine, check the beamline configuration"
            raise QueueExecutionException(msg, self)

    def collect_started(self, owner, num_oscillations):
        logging.getLogger("user_level_log").info('Collection started')
<<<<<<< HEAD
        self.get_view().setText(1, "Collecting")
=======
        # this is to work around the remote access problem
        dispatcher.send("collect_started")
>>>>>>> ca51705b

    def collect_number_of_frames(self, number_of_images=0, exposure_time=0):
        pass

    def image_taken(self, image_number):
        num_images = self.get_data_model().acquisitions[0].\
                     acquisition_parameters.num_images
        num_images += self.get_data_model().acquisitions[0].\
                      acquisition_parameters.first_image - 1
        self.get_view().setText(1, str(image_number) + "/" + str(num_images))

    def preparing_collect(self, number_images=0, exposure_time=0):
        self.get_view().setText(1, "Collecting")

    def collect_failed(self, owner, state, message, *args):
        # this is to work around the remote access problem
        dispatcher.send("collect_finished")
        self.get_view().setText(1, "Failed")
        self.status = QUEUE_ENTRY_STATUS.FAILED
        logging.getLogger("user_level_log").error(message.replace('\n', ' '))
        raise QueueExecutionException(message.replace('\n', ' '), self)

    def collect_osc_started(self, owner, blsampleid, barcode, location,
                            collect_dict, osc_id):
        self.get_view().setText(1, "Preparing")

    def collect_finished(self, owner, state, message, *args):
        # this is to work around the remote access problem
        dispatcher.send("collect_finished")
        self.get_view().setText(1, "Collection done")
        logging.getLogger("user_level_log").info('Collection completed')

    def stop(self):
        BaseQueueEntry.stop(self)

        try:
            self.get_view().setText(1, 'Stopping ...')
            self.collect_hwobj.stopCollect('mxCuBE')

            if self.centring_task:
                self.centring_task.kill(block=False)
        except gevent.GreenletExit:
            raise

        self.get_view().setText(1, 'Stopped')
        logging.getLogger('queue_exec').info('Calling stop on: ' + str(self))
        # this is to work around the remote access problem
        dispatcher.send("collect_finished")

        raise QueueAbortedException('Queue stopped', self)


class CharacterisationGroupQueueEntry(BaseQueueEntry):
    """
    Used to group (couple) a CollectionQueueEntry and a
    CharacterisationQueueEntry, creating a virtual entry for characterisation.
    """
    def __init__(self, view=None, data_model=None,
                 view_set_queue_entry=True):
        BaseQueueEntry.__init__(self, view, data_model, view_set_queue_entry)
        self.char_qe = None

    def execute(self):
        BaseQueueEntry.execute(self)

    def pre_execute(self):
        BaseQueueEntry.pre_execute(self)
        char = self.get_data_model()
        reference_image_collection = char.reference_image_collection

        # Trick to make sure that the reference collection has a sample.
        reference_image_collection._parent = char.get_parent()

        gid = self.get_data_model().get_parent().lims_group_id
        reference_image_collection.lims_group_id = gid

        # Enqueue the reference collection and the characterisation routine.
        dc_qe = DataCollectionQueueEntry(self.get_view(),
                                         reference_image_collection,
                                         view_set_queue_entry=False)
        dc_qe.set_enabled(True)
        self.enqueue(dc_qe)

        char_qe = CharacterisationQueueEntry(self.get_view(), char,
                                             view_set_queue_entry=False)
        char_qe.set_enabled(True)
        self.enqueue(char_qe)
        self.char_qe = char_qe

    def post_execute(self):
        self.status = self.char_qe.status
        BaseQueueEntry.post_execute(self)


class CharacterisationQueueEntry(BaseQueueEntry):
    """
    Defines the behaviour of a characterisation
    """
    def __init__(self, view=None, data_model=None,
                 view_set_queue_entry=True):

        BaseQueueEntry.__init__(self, view, data_model, view_set_queue_entry)
        self.data_analysis_hwobj = None
        self.diffractometer_hwobj = None
        self.queue_model_hwobj = None
        self.session_hwobj = None
        self.edna_result = None

    def execute(self):
        BaseQueueEntry.execute(self)
        log = logging.getLogger("user_level_log")

        self.get_view().setText(1, "Characterising")
        log.info("Characterising, please wait ...")
        char = self.get_data_model()
        reference_image_collection = char.reference_image_collection
        characterisation_parameters = char.characterisation_parameters

        if self.data_analysis_hwobj is not None:
            edna_input = self.data_analysis_hwobj.\
                         from_params(reference_image_collection,
                                     characterisation_parameters)
            #Un-comment to use the test input files
            #edna_input = XSDataInputMXCuBE.parseString(edna_test_data.EDNA_TEST_DATA)
            #edna_input.process_directory = reference_image_collection.acquisitions[0].\
            #                                path_template.process_directory

            self.edna_result = self.data_analysis_hwobj.characterise(edna_input)

        if self.edna_result:
            log.info("Characterisation completed.")

            char.html_report = self.data_analysis_hwobj.\
                               get_html_report(self.edna_result)

            try:
                strategy_result = self.edna_result.getCharacterisationResult().\
                                  getStrategyResult()
            except:
                strategy_result = None

            if strategy_result:
                collection_plan = strategy_result.getCollectionPlan()
            else:
                collection_plan = None

            if collection_plan:
                dcg_model = char.get_parent()
                sample_data_model = dcg_model.get_parent()

                new_dcg_name = 'Diffraction plan'
                new_dcg_num = dcg_model.get_parent().\
                              get_next_number_for_name(new_dcg_name)

                new_dcg_model = queue_model_objects.TaskGroup()
                new_dcg_model.set_enabled(False)
                new_dcg_model.set_name(new_dcg_name)
                new_dcg_model.set_number(new_dcg_num)
                self.queue_model_hwobj.add_child(sample_data_model,
                                                 new_dcg_model)

                edna_collections = queue_model_objects.\
                                   dc_from_edna_output(self.edna_result,
                                                       reference_image_collection,
                                                       new_dcg_model,
                                                       sample_data_model,
                                                       self.beamline_setup)

                for edna_dc in edna_collections:
                    path_template = edna_dc.acquisitions[0].path_template
                    run_number = self.queue_model_hwobj.get_next_run_number(path_template)
                    path_template.run_number = run_number

                    edna_dc.set_enabled(False)
                    edna_dc.set_name(path_template.get_prefix())
                    edna_dc.set_number(path_template.run_number)
                    self.queue_model_hwobj.add_child(new_dcg_model, edna_dc)

                self.get_view().setText(1, "Done")
            else:
                self.get_view().setText(1, "No result")
                self.status = QUEUE_ENTRY_STATUS.WARNING
                log.warning("Characterisation completed " +\
                            "successfully but without collection plan.")
        else:
            self.get_view().setText(1, "Charact. Failed")

            if self.data_analysis_hwobj.is_running():
                log.error('EDNA-Characterisation, software is not responding.')
                log.error("Characterisation completed with error: "\
                          + " data analysis server is not responding.")
            else:
                log.error('EDNA-Characterisation completed with a failure.')
                log.error("Characterisation completed with errors.")

        char.set_executed(True)
        self.get_view().setHighlighted(True)

    def pre_execute(self):
        BaseQueueEntry.pre_execute(self)
        self.get_view().setOn(True)
        self.get_view().setHighlighted(False)

        self.data_analysis_hwobj = self.beamline_setup.data_analysis_hwobj
        self.diffractometer_hwobj = self.beamline_setup.diffractometer_hwobj
        self.queue_model_hwobj = self.get_view().listView().parent().queue_model_hwobj
        self.session_hwobj = self.beamline_setup.session_hwobj

    def post_execute(self):
        BaseQueueEntry.post_execute(self)


class EnergyScanQueueEntry(BaseQueueEntry):
    def __init__(self, view=None, data_model=None):
        BaseQueueEntry.__init__(self, view, data_model)
        self.energy_scan_hwobj = None
        self.session_hwobj = None
        self.energy_scan_task = None
        self._failed = False

    def execute(self):
        BaseQueueEntry.execute(self)

        if self.energy_scan_hwobj:
            energy_scan = self.get_data_model()
            self.get_view().setText(1, "Starting energy scan")

            sample_model = self.get_data_model().\
                           get_parent().get_parent()

            sample_lims_id = sample_model.lims_id

            # No sample id, pass None to startEnergyScan
            if sample_lims_id == -1:
                sample_lims_id = None

            self.energy_scan_task = \
                gevent.spawn(self.energy_scan_hwobj.startEnergyScan,
                             energy_scan.element_symbol,
                             energy_scan.edge,
                             energy_scan.path_template.directory,
                             energy_scan.path_template.get_prefix(),
                             self.session_hwobj.session_id,
                             sample_lims_id)

        self.energy_scan_task.get()
        self.energy_scan_hwobj.ready_event.wait()
        self.energy_scan_hwobj.ready_event.clear()

        # Test code
        # sample = self.get_view().parent().parent().get_model()
        # sample.crystals[0].energy_scan_result.peak = 12
        # sample.crystals[0].energy_scan_result.inflection = 13
        # sample.crystals[0].energy_scan_result.first_remote = 14
        # sample.crystals[0].second_remote = None

        # logging.getLogger("user_level_log").\
        #     info("Energy scan, result: peak: %.4f, inflection: %.4f" %
        #          (sample.crystals[0].energy_scan_result.peak,
        #           sample.crystals[0].energy_scan_result.inflection))

        # self.get_view().setText(1, "Done")

    def pre_execute(self):
        BaseQueueEntry.pre_execute(self)
        self._failed = False
        self.energy_scan_hwobj = self.beamline_setup.energyscan_hwobj
        self.session_hwobj = self.beamline_setup.session_hwobj

        qc = self.get_queue_controller()

        qc.connect(self.energy_scan_hwobj, 'scanStatusChanged',
                   self.energy_scan_status_changed)

        qc.connect(self.energy_scan_hwobj, 'energyScanStarted',
                   self.energy_scan_started)

        qc.connect(self.energy_scan_hwobj, 'energyScanFinished',
                   self.energy_scan_finished)

        qc.connect(self.energy_scan_hwobj, 'energyScanFailed',
                   self.energy_scan_failed)

    def post_execute(self):
        BaseQueueEntry.post_execute(self)
        qc = self.get_queue_controller()

        qc.disconnect(self.energy_scan_hwobj, 'scanStatusChanged',
                      self.energy_scan_status_changed)

        qc.disconnect(self.energy_scan_hwobj, 'energyScanStarted',
                      self.energy_scan_started)

        qc.disconnect(self.energy_scan_hwobj, 'energyScanFinished',
                      self.energy_scan_finished)

        qc.disconnect(self.energy_scan_hwobj, 'energyScanFailed',
                      self.energy_scan_failed)

        if self._failed:
            raise QueueAbortedException('Queue stopped', self)

    def energy_scan_status_changed(self, msg):
        logging.getLogger("user_level_log").info(msg)

    def energy_scan_started(self):
        logging.getLogger("user_level_log").info("Energy scan started.")
        self.get_view().setText(1, "In progress")

    def energy_scan_finished(self, scan_info):
        energy_scan = self.get_data_model()
        #fname = "_".join((energy_scan.path_template.get_prefix(),str(energy_scan.path_template.run_number)))
        #scan_file_path = os.path.join(energy_scan.path_template.directory,
        #                              fname)
        scan_file_path = os.path.join(energy_scan.path_template.directory,
                                      energy_scan.path_template.get_prefix())

        scan_file_archive_path = os.path.join(energy_scan.path_template.\
                                              get_archive_directory(),
                                              energy_scan.path_template.get_prefix())

        (pk, fppPeak, fpPeak, ip, fppInfl, fpInfl, rm,
         chooch_graph_x, chooch_graph_y1, chooch_graph_y2, title) = \
         self.energy_scan_hwobj.doChooch(energy_scan.element_symbol,
                                         energy_scan.edge,
                                         scan_file_archive_path,
                                         scan_file_path)

        #scan_info = self.energy_scan_hwobj.scanInfo

        # This does not always apply, update model so
        # that its possible to access the sample directly from
        # the EnergyScan object.
        sample = self.get_view().parent().parent().get_model()
        sample.crystals[0].energy_scan_result.peak = pk
        sample.crystals[0].energy_scan_result.inflection = ip
        sample.crystals[0].energy_scan_result.first_remote = rm
        sample.crystals[0].energy_scan_result.second_remote = None

        energy_scan.result.pk = pk
        energy_scan.result.fppPeak = fppPeak
        energy_scan.result.fpPeak = fpPeak
        energy_scan.result.ip = ip
        energy_scan.result.fppInfl = fppInfl
        energy_scan.result.fpInfl = fpInfl
        energy_scan.result.rm = rm
        energy_scan.result.chooch_graph_x = chooch_graph_x
        energy_scan.result.chooch_graph_y1 = chooch_graph_y1
        energy_scan.result.chooch_graph_y2 = chooch_graph_y2
        energy_scan.result.title = title
        energy_scan.result.data = self.energy_scan_hwobj.get_scan_data()

        #energy_scan.result = sample.crystals[0].energy_scan_result

        logging.getLogger("user_level_log").\
            info("Energy scan, result: peak: %.4f, inflection: %.4f" %
                 (sample.crystals[0].energy_scan_result.peak,
                  sample.crystals[0].energy_scan_result.inflection))

        self.get_view().setText(1, "Done")

    def energy_scan_failed(self):
        self._failed = True
        self.get_view().setText(1, "Failed")
        self.status = QUEUE_ENTRY_STATUS.FAILED
        logging.getLogger("user_level_log").error("Energy scan failed.")
        raise QueueExecutionException("Energy scan failed", self)

    def stop(self):
        BaseQueueEntry.stop(self)

        try:
            #self.get_view().setText(1, 'Stopping ...')
            self.energy_scan_hwobj.cancelEnergyScan()

            if self.centring_task:
                self.centring_task.kill(block=False)
        except gevent.GreenletExit:
            raise

        self.get_view().setText(1, 'Stopped')
        logging.getLogger('queue_exec').info('Calling stop on: ' + str(self))
        # this is to work around the remote access problem
        dispatcher.send("collect_finished")
        raise QueueAbortedException('Queue stopped', self)

class XRFScanQueueEntry(BaseQueueEntry):
    def __init__(self, view=None, data_model=None):
        BaseQueueEntry.__init__(self, view, data_model)
        self.xrf_scan_hwobj = None
        self.session_hwobj = None
        self.xrf_scan_task = None
        self._failed = False

    def execute(self):
        BaseQueueEntry.execute(self)

        if self.xrf_scan_hwobj is not None:
            xrf_scan = self.get_data_model()
            self.get_view().setText(1, "Starting xrf scan")

            sample_model = self.get_data_model().\
                           get_parent().get_parent()

            sample_lims_id = sample_model.lims_id
            # No sample id, pass None to startEnergyScan
            if sample_lims_id == -1:
                sample_lims_id = None

            self.xrf_scan_task = \
                gevent.spawn(self.xrf_scan_hwobj.startXrfSpectrum,
                             xrf_scan.count_time,
                             xrf_scan.path_template.directory,
                             xrf_scan.path_template.get_prefix(),
                             self.session_hwobj.session_id,
                             sample_lims_id)
       
            self.xrf_scan_task.get()
            self.xrf_scan_hwobj.ready_event.wait()
            self.xrf_scan_hwobj.ready_event.clear()
        else:
            self.xrf_scan_failed ()

    def pre_execute(self):
        BaseQueueEntry.pre_execute(self)
        self._failed = False
        self.xrf_scan_hwobj = self.beamline_setup.xrf_scan_hwobj
        self.session_hwobj = self.beamline_setup.session_hwobj
        qc = self.get_queue_controller()

        qc.connect(self.xrf_scan_hwobj, 'xrfScanStatusChanged',
                   self.xrf_scan_status_changed)

        qc.connect(self.xrf_scan_hwobj, 'xrfScanStarted',
                   self.xrf_scan_started)

        qc.connect(self.xrf_scan_hwobj, 'xrfScanFinished',
                   self.xrf_scan_finished)

        qc.connect(self.xrf_scan_hwobj, 'xrfScanFailed',
                   self.xrf_scan_failed)

    def post_execute(self):
        BaseQueueEntry.post_execute(self)
        qc = self.get_queue_controller()
        qc.disconnect(self.xrf_scan_hwobj, 'xrfScanStatusChanged',
                      self.xrf_scan_status_changed)

        qc.disconnect(self.xrf_scan_hwobj, 'xrfScanStarted',
                      self.xrf_scan_started)

        qc.disconnect(self.xrf_scan_hwobj, 'xrfScanFinished',
                      self.xrf_scan_finished)

        qc.disconnect(self.xrf_scan_hwobj, 'xrfScanFailed',
                      self.xrf_scan_failed)
        if self._failed:
            raise QueueAbortedException('Queue stopped', self)

    def xrf_scan_status_changed(self, msg):
        logging.getLogger("user_level_log").info(msg)

    def xrf_scan_started(self):
        logging.getLogger("user_level_log").info("XRF scan started.")
        self.get_view().setText(1, "In progress")

    def xrf_scan_finished(self, mcaData, mcaCalib, mcaConfig):
        xrf_scan = self.get_data_model()
        scan_file_path = os.path.join(xrf_scan.path_template.directory,
                                      xrf_scan.path_template.get_prefix())
        scan_file_archive_path = os.path.join(xrf_scan.path_template.\
                                              get_archive_directory(),
                                              xrf_scan.path_template.get_prefix())

        xrf_scan.result.mca_data = mcaData
        xrf_scan.result.mca_calib = mcaCalib
        xrf_scan.result.mca_config = mcaConfig

        self.get_view().setText(1, "Done")

    def xrf_scan_failed(self):
        self._failed = True
        self.get_view().setText(1, "Failed")
        self.status = QUEUE_ENTRY_STATUS.FAILED
        logging.getLogger("user_level_log").error("XRF spectrum failed.")
        raise QueueExecutionException("XRF spectrum failed", self)

class GenericWorkflowQueueEntry(BaseQueueEntry):
    def __init__(self, view=None, data_model=None):
        BaseQueueEntry.__init__(self, view, data_model)
        self.rpc_server_hwobj = None
        self.workflow_hwobj = None
        self.workflow_running = False
        self.workflow_started = False

    def execute(self):
        BaseQueueEntry.execute(self)
        
        # Start execution of a new workflow
        if str(self.workflow_hwobj.state.value) != 'ON':
            # We are trying to start a new workflow and the Tango server is not idle,
            # therefore first abort any running workflow: 
            self.workflow_hwobj.abort()
            if self.workflow_hwobj.command_failure():
                msg = "Workflow abort command failed! Please check workflow Tango server."
                logging.getLogger("user_level_log").error(msg)
            else:
                # Then sleep three seconds for allowing the server to abort a running workflow:
                time.sleep(3)
                # If the Tango server has been restarted the state.value is None.
                # If not wait till the state.value is "ON":
                if self.workflow_hwobj.state.value is not None:
                    while str(self.workflow_hwobj.state.value) != 'ON':
                        time.sleep(0.5)

        msg = "Starting workflow (%s), please wait." % (self.get_data_model()._type)
        logging.getLogger("user_level_log").info(msg)
        workflow_params = self.get_data_model().params_list
        # Add the current node id to workflow parameters
        #group_node_id = self._parent_container._data_model._node_id
        #workflow_params.append("group_node_id")
        #workflow_params.append("%d" % group_node_id)
        self.workflow_hwobj.start(workflow_params)
        if self.workflow_hwobj.command_failure():
            msg = "Workflow start command failed! Please check workflow Tango server."
            logging.getLogger("user_level_log").error(msg)
            self.workflow_running = False
        else:
            self.workflow_running = True
            while self.workflow_running:
                time.sleep(1)

    def workflow_state_handler(self, state):
        if isinstance(state, tuple):
            state = str(state[0])
        else:
            state = str(state)

        if state == 'ON':
            self.workflow_running = False
        elif state == 'RUNNING':
            self.workflow_started = True
        elif state == 'OPEN':
            msg = "Workflow waiting for input, verify parameters and press continue."
            logging.getLogger("user_level_log").warning(msg)
            self.get_queue_controller().show_workflow_tab() 

    def pre_execute(self):
        BaseQueueEntry.pre_execute(self)
        qc = self.get_queue_controller()
        self.workflow_hwobj = self.beamline_setup.workflow_hwobj

        qc.connect(self.workflow_hwobj, 'stateChanged',
                  self.workflow_state_handler)

    def post_execute(self):
        BaseQueueEntry.post_execute(self)
        qc = self.get_queue_controller()
        qc.disconnect(self.workflow_hwobj, 'stateChanged',
                      self.workflow_state_handler)
        # reset state
        self.workflow_started = False
        self.workflow_running = False

    def stop(self):
        BaseQueueEntry.stop(self)
        self.workflow_hwobj.abort()
        self.get_view().setText(1, 'Stopped')
        raise QueueAbortedException('Queue stopped', self)

def mount_sample(beamline_setup_hwobj, view, data_model,
                 centring_done_cb, async_result):
    view.setText(1, "Loading sample")
    beamline_setup_hwobj.shape_history_hwobj.clear_all()
    log = logging.getLogger("user_level_log")

    loc = data_model.location
    holder_length = data_model.holder_length

    if hasattr(beamline_setup_hwobj.sample_changer_hwobj, '__TYPE__')\
       and (beamline_setup_hwobj.sample_changer_hwobj.__TYPE__ == 'CATS'):
        element = '%d:%02d' % loc
        beamline_setup_hwobj.sample_changer_hwobj.load(sample=element, wait=True)
    else:
        if beamline_setup_hwobj.sample_changer_hwobj.load_sample(holder_length,
                                                              sample_location=loc,
                                                              wait=True) == False:
            # WARNING: explicit test of False return value.
            # This is to preserve backward compatibility (load_sample was supposed to return None);
            # if sample could not be loaded, but no exception is raised, let's skip the sample
            raise QueueSkippEntryException("Sample changer could not load sample", "")

    dm = beamline_setup_hwobj.diffractometer_hwobj

    if dm is not None:
        try:
            dm.connect("centringAccepted", centring_done_cb)
            centring_method = view.listView().parent().\
                              centring_method
                  
            if centring_method == CENTRING_METHOD.MANUAL:
                log.warning("Manual centring used, waiting for" +\
                            " user to center sample")
                dm.startCentringMethod(dm.MANUAL3CLICK_MODE)
            elif centring_method == CENTRING_METHOD.LOOP:
                dm.startCentringMethod(dm.C3D_MODE)
                log.warning("Centring in progress. Please save" +\
                            " the suggested centring or re-center")
            elif centring_method == CENTRING_METHOD.FULLY_AUTOMATIC:
                log.info("Centring sample, please wait.")
                dm.startCentringMethod(dm.C3D_MODE)
            else:
                dm.startCentringMethod(dm.MANUAL3CLICK_MODE)

            view.setText(1, "Centring !")
            centring_result = async_result.get()
            if centring_result['valid']: 
                view.setText(1, "Centring done !")
                log.info("Centring saved")
            else:
                if centring_method == CENTRING_METHOD.FULLY_AUTOMATIC:
                    raise QueueSkippEntryException("Could not center sample, skipping", "")
                else:
                    raise RuntimeError("Could not center sample")
        finally:
            dm.disconnect("centringAccepted", centring_done_cb)


MODEL_QUEUE_ENTRY_MAPPINGS = \
    {queue_model_objects.DataCollection: DataCollectionQueueEntry,
     queue_model_objects.Characterisation: CharacterisationGroupQueueEntry,
     queue_model_objects.EnergyScan: EnergyScanQueueEntry,
     queue_model_objects.XRFScan: XRFScanQueueEntry,
     queue_model_objects.SampleCentring: SampleCentringQueueEntry,
     queue_model_objects.Sample: SampleQueueEntry,
     queue_model_objects.Basket: BasketQueueEntry,
     queue_model_objects.TaskGroup: TaskGroupQueueEntry,
     queue_model_objects.Workflow: GenericWorkflowQueueEntry}<|MERGE_RESOLUTION|>--- conflicted
+++ resolved
@@ -734,12 +734,7 @@
 
     def collect_started(self, owner, num_oscillations):
         logging.getLogger("user_level_log").info('Collection started')
-<<<<<<< HEAD
         self.get_view().setText(1, "Collecting")
-=======
-        # this is to work around the remote access problem
-        dispatcher.send("collect_started")
->>>>>>> ca51705b
 
     def collect_number_of_frames(self, number_of_images=0, exposure_time=0):
         pass
