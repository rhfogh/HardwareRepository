--- conflicted
+++ resolved
@@ -125,11 +125,7 @@
         try:
             try:
                 cmd_execution.get()
-<<<<<<< HEAD
-                res = getattr(self._hwobj, "get_value")(timeout=None).name.lower()
-=======
                 res = getattr(self._hwobj, "get_value")().value
->>>>>>> 258e616b
             except BaseException:
                 self.emit("commandFailed", (str(self.name()),))
             else:
@@ -138,11 +134,7 @@
                 else:
                     self.emit("commandReplyArrived", (str(self.name()), res))
         finally:
-<<<<<<< HEAD
-            self.emit("commandReady", (str(self.name()), None))
-=======
             self.emit("commandReady", (str(self.name()), res))
->>>>>>> 258e616b
 
     def abort(self):
         if self._cmd_execution and not self._cmd_execution.ready():
@@ -153,10 +145,6 @@
         if hasattr(self._hwobj, "get_value"):
             value = getattr(self._hwobj, "get_value")()
             try:
-<<<<<<< HEAD
-                return value.name
-=======
                 return value.value
->>>>>>> 258e616b
             except AttributeError:
                 return value