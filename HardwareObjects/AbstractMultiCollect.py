--- conflicted
+++ resolved
@@ -58,12 +58,9 @@
         self.current_lims_sample = None
         self.__safety_shutter_close_task = None
         self.run_without_loop = None
-<<<<<<< HEAD
         self.run_autoprocessing = None
-=======
         #wait for the 1st image from detector for 30 seconds by default
         self.first_image_timeout = 30
->>>>>>> f9bf1d4f
 
         self.mesh = None
         self.mesh_num_lines = None
@@ -804,11 +801,7 @@
                                                          data_collect_parameters.get("sample_reference", {}).get("cell", ""))
 
                           if data_collect_parameters.get("shutterless"):
-<<<<<<< HEAD
-                              with gevent.Timeout(30, RuntimeError("Timeout waiting for detector trigger, no image taken")):
-=======
                               with gevent.Timeout(self.first_image_timeout, RuntimeError("Timeout waiting for detector trigger, no image taken")):
->>>>>>> f9bf1d4f
                                  while self.last_image_saved() == 0:
                                       time.sleep(exptime)
                           
@@ -996,21 +989,9 @@
               autoprocessing.startInducedRadDam(processAnalyseParams)
             except:
               logging.exception("Error starting induced rad.dam")
-<<<<<<< HEAD
     
     def set_run_autoprocessing(self, status):
         pass
-
-
-    def set_mesh(self, arg):
-        pass
-
-    def set_mesh_scan_parameters(self, num_lines, num_total_frames, mesh_center, mesh_range):
-        """
-        Descript. : 
-        """
-        pass
-=======
 
     # specifies the next scan will be a mesh scan
     def set_mesh(self, mesh_on):
@@ -1028,6 +1009,4 @@
         self.mesh_num_lines = num_lines
         self.mesh_total_nb_frames = total_nb_frames
         self.mesh_range = mesh_range_param
-        self.mesh_center = mesh_center_param
-               
->>>>>>> f9bf1d4f
+        self.mesh_center = mesh_center_param