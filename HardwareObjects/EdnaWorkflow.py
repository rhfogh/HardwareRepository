from HardwareRepository.BaseHardwareObjects import HardwareObject

import os
import time
import gevent
import pprint
import httplib
import logging
import binascii
#import threading
<<<<<<< HEAD
# from lxml import etree
# import types
=======
from lxml import etree
import types
>>>>>>> c0fe53c8
from XMLRPCServer import SecureXMLRpcRequestHandler

class State(object):
    """
    Class for mimic the PyTango state object
    """
    
    def __init__(self, parent):
        self._value = "ON"
        self._parent = parent
        
    def getValue(self):
        return self._value
    
    def setValue(self, newValue):
        self._value = newValue
        self._parent.state_changed(newValue)
        
    def delValue(self):
        pass
    
    value = property(getValue, setValue, delValue, "Property for value")


class EdnaWorkflow(HardwareObject):
    """
    This HO acts as a interface to the Passerelle EDM workflow engine.
    
    The previous version of this HO was a Tango client. In order to avoid
    too many changes this version of the HO is a drop-in replacement of the 
    previous version, hence the "State" object which mimics the PyTango state.
    
    Example of a corresponding XML file (currently called "ednaparams.xml"):

    <object class = "EdnaWorkflow" role = "workflow">
    <bes_host>mxhpc2-1705</bes_host>
    <bes_port>8090</bes_port>
    <object href="/session" role="session"/>
    <workflow>
        <title>MXPressA</title>
        <path>MXPressA</path>
    </workflow>    
    <workflow>
        <title>...</title>
        <path>...</path>
    </workflow>    
    """
    
    def __init__(self, name):
        HardwareObject.__init__(self, name)
        self._state = State(self)
        self._command_failed = False
        self._besWorkflowId = None 
        self._gevent_event = None
        self._bes_host = None
        self._bes_port = None
        self._token = None
<<<<<<< HEAD

=======
        
>>>>>>> c0fe53c8
    def _init(self):
        pass

    def init(self):
        self._session_object = self.getObjectByRole("session")        
        self._gevent_event = gevent.event.Event()
        self._bes_host = self.getProperty("bes_host")
        self._bes_port = int(self.getProperty("bes_port"))
        self.state.value = "ON"

    
    def getState(self):
        return self._state
    
    def setState(self, newState):
        self._state = newState
        
    def delState(self):
        pass
    
    state = property(getState, setState, delState, "Property for state")
    
    
    def command_failure(self):
        return self._command_failed
    
    def set_command_failed(self, *args):
        logging.getLogger("HWR").error("Workflow '%s' Tango command failed!" % args[1])
        self._command_failed = True
        
    def state_changed(self, new_value):
        new_value = str(new_value)
        logging.getLogger("HWR").debug('%s: state changed to %r', str(self.name()), new_value)
        self.emit('stateChanged', (new_value, ))
    
    def workflow_end(self):
        """
        The workflow has finished, sets the state to 'ON'
        """
        # If necessary unblock dialog
        if not self._gevent_event.is_set():
            self._gevent_event.set()
        self.state.value = "ON"
    
    def open_dialog(self, dict_dialog):
        # If necessary unblock dialog
        if not self._gevent_event.is_set():
            self._gevent_event.set()
        self.params_dict = dict()
        if "reviewData" in dict_dialog and "inputMap" in dict_dialog:
            review_data = dict_dialog["reviewData"]
            for dictEntry in dict_dialog["inputMap"]:
                if "value" in dictEntry:
                    value = dictEntry["value"]
                else:
                    value = dictEntry["defaultValue"]
                self.params_dict[dictEntry["variableName"]] = str(value)
            self.emit('parametersNeeded', (review_data, ))
            self.state.value = "OPEN"
            self._gevent_event.clear()    
            while not self._gevent_event.is_set():
                self._gevent_event.wait()
                time.sleep(0.1)
        return self.params_dict
        
    def get_values_map(self):
        return self.params_dict
    
    def set_values_map(self, params):
        self.params_dict = params
        self._gevent_event.set()
        
    def get_available_workflows(self):
        workflow_list = list()
        no_wf = len( self['workflow'] )
        for wf_i in range( no_wf ):
            wf = self['workflow'][wf_i]
            dict_workflow = dict()
            dict_workflow["name"] = str(wf.title)
            dict_workflow["path"] = str(wf.path)
            dict_workflow["requires"] = wf.getProperty('requires')
            dict_workflow["doc"] = ""
            workflow_list.append(dict_workflow)
        return workflow_list

    def abort(self):
        self.generateNewToken()
        logging.getLogger("HWR").info('Aborting current workflow')
        # If necessary unblock dialog
        if not self._gevent_event.is_set():
            self._gevent_event.set()
        self._command_failed = False
        if self._besWorkflowId is not None:
            abortWorkflowURL = os.path.join("/BES", "bridge", "rest", "processes", self._besWorkflowId, "STOP?timeOut=0")
            logging.info("BES web service URL: %r" % abortWorkflowURL)
            conn = httplib.HTTPConnection(self._bes_host, self._bes_port)
            conn.request("POST", abortWorkflowURL)
            response = conn.getresponse()
            if response.status == 200:
                workflowStatus=response.read()
                logging.info("BES {0}: {1}".format(self._besWorkflowId, workflowStatus))
        self.state.value = "ON"

    def generateNewToken(self):
        # See: https://wyattbaldwin.com/2014/01/09/generating-random-tokens-in-python/
        self._token = binascii.hexlify(os.urandom(5))
        SecureXMLRpcRequestHandler.setReferenceToken(self._token)
<<<<<<< HEAD

    def getToken(self):
        return self._token

=======
    
    def getToken(self):
        return self._token
        
>>>>>>> c0fe53c8
    def start(self, listArguments):
        self.generateNewToken()
        # If necessary unblock dialog
        if not self._gevent_event.is_set():
            self._gevent_event.set()
        self.state.value = "RUNNING"

        self.dictParameters = {}
        iIndex = 0
        if (len(listArguments) == 0):
            self.error_stream("ERROR! No input arguments!")
            return
        elif (len(listArguments) % 2 != 0):
            self.error_stream("ERROR! Odd number of input arguments!")
            return
        while iIndex < len(listArguments):
            self.dictParameters[listArguments[iIndex]] = listArguments[iIndex+1]
            iIndex += 2
        logging.info("Input arguments:")
        logging.info(pprint.pformat(self.dictParameters))
        
        if "modelpath" in self.dictParameters:
            modelPath = self.dictParameters["modelpath"]
            if "." in modelPath:
                modelPath = modelPath.split(".")[0]
            self.workflowName = os.path.basename(modelPath)
        else:
            self.error_stream("ERROR! No modelpath in input arguments!")
            return

        time0 = time.time()
        self.startBESWorkflow()
        time1 = time.time()
        logging.info("Time to start workflow: {0}".format(time1-time0))


    def startBESWorkflow(self):
        
        logging.info("Starting workflow {0}".format(self.workflowName))
        logging.info("Starting a workflow on http://%s:%d/BES" % (self._bes_host, self._bes_port))
        startWorkflowURL = os.path.join("/BES", "bridge", "rest", "processes", self.workflowName, "RUN")
        isFirstParameter = True
        self.dictParameters["initiator"] = self._session_object.endstation_name
        self.dictParameters["sessionId"] = self._session_object.session_id
        self.dictParameters["externalRef"] = self._session_object.get_proposal()
        self.dictParameters["token"] = self._token
        # Build the URL
        for key in self.dictParameters:
            urlParameter = "%s=%s" % (key, str(self.dictParameters[key]).replace(" ", "_"))
            if isFirstParameter:
                startWorkflowURL += "?%s" % urlParameter
            else:
                startWorkflowURL += "&%s" % urlParameter
            isFirstParameter = False
        logging.info("BES web service URL: %r" % startWorkflowURL)
        conn = httplib.HTTPConnection(self._bes_host, self._bes_port)
        headers = {"Accept": "text/plain"}
        conn.request("POST", startWorkflowURL, headers=headers)
        response = conn.getresponse()
        if response.status == 200:
            self.state.value = "RUNNING"
            requestId=response.read()
            logging.info("Workflow started, request id: %r" % requestId)
            self._besWorkflowId = requestId
        else:
            logging.error("Workflow didn't start!")
            requestId = None
            self.state.value = "ON"
<|MERGE_RESOLUTION|>--- conflicted
+++ resolved
@@ -8,13 +8,8 @@
 import logging
 import binascii
 #import threading
-<<<<<<< HEAD
-# from lxml import etree
-# import types
-=======
 from lxml import etree
 import types
->>>>>>> c0fe53c8
 from XMLRPCServer import SecureXMLRpcRequestHandler
 
 class State(object):
@@ -72,11 +67,7 @@
         self._bes_host = None
         self._bes_port = None
         self._token = None
-<<<<<<< HEAD
-
-=======
-        
->>>>>>> c0fe53c8
+
     def _init(self):
         pass
 
@@ -184,17 +175,10 @@
         # See: https://wyattbaldwin.com/2014/01/09/generating-random-tokens-in-python/
         self._token = binascii.hexlify(os.urandom(5))
         SecureXMLRpcRequestHandler.setReferenceToken(self._token)
-<<<<<<< HEAD
 
     def getToken(self):
         return self._token
 
-=======
-    
-    def getToken(self):
-        return self._token
-        
->>>>>>> c0fe53c8
     def start(self, listArguments):
         self.generateNewToken()
         # If necessary unblock dialog
