#
#  Project: MXCuBE
#  https://github.com/mxcube.
#
#  This file is part of MXCuBE software.
#
#  MXCuBE is free software: you can redistribute it and/or modify
#  it under the terms of the GNU General Public License as published by
#  the Free Software Foundation, either version 3 of the License, or
#  (at your option) any later version.
#
#  MXCuBE is distributed in the hope that it will be useful,
#  but WITHOUT ANY WARRANTY; without even the implied warranty of
#  MERCHANTABILITY or FITNESS FOR A PARTICULAR PURPOSE.  See the
#  GNU General Public License for more details.
#
#   You should have received a copy of the GNU General Public License
#  along with MXCuBE.  If not, see <http://www.gnu.org/licenses/>.

import os
import copy
import time
import logging
import tempfile
import random
import warnings

try:
   import lucid2
except:
   pass

import queue_model_objects_v1 as qmo

from GenericDiffractometer import GenericDiffractometer
from gevent.event import AsyncResult


class DiffractometerMockup(GenericDiffractometer):
    """
    Descript. :
    """

    def __init__(self, *args):
        """
        Descript. :
        """
        GenericDiffractometer.__init__(self, *args)

    def init(self):
        """
        Descript. :
        """
        GenericDiffractometer.init(self)
        self.x_calib = 0.000444
        self.y_calib = 0.000446
        self.last_centred_position = [200, 200]
         
        self.pixels_per_mm_x = 1.0 / self.x_calib
        self.pixels_per_mm_y = 1.0 / self.y_calib
        self.beam_position = [200, 200]
        
        self.cancel_centring_methods = {}
        self.current_motor_positions = {
            'phiy': 1.0, 'sampx': 0.0, 'sampy': -1.0,
            'zoom': 8.53,  'focus': -0.42, 'phiz': 1.1,
            'phi': 311.1, 'kappa': 11, 'kappa_phi': 22.0}
        self.move_motors(self._get_random_centring_position())

        self.current_state_dict = {}
        self.centring_status = {"valid": False}
        self.centring_time = 0

        self.image_width = 400
        self.image_height = 400

        self.mount_mode = self.getProperty("sample_mount_mode")
        if self.mount_mode is None:
            self.mount_mode = "manual"

        self.equipment_ready()

        # TODO FFS get this cleared up - one function, one name
        self.getPositions = self.get_positions
        self.moveMotors = self.move_motors

<<<<<<< HEAD
        self.connect(self.motor_hwobj_dict['phi'],
                     "positionChanged",
                     self.phi_motor_moved)
        self.connect(self.motor_hwobj_dict['phiy'],
                     "positionChanged",
                     self.phiy_motor_moved)
        self.connect(self.motor_hwobj_dict['phiz'],
                     "positionChanged",
                     self.phiz_motor_moved)
        self.connect(self.motor_hwobj_dict['kappa'],
                     "positionChanged",
                     self.kappa_motor_moved)
        self.connect(self.motor_hwobj_dict['kappa_phi'],
                     "positionChanged",
                     self.kappa_phi_motor_moved)
        self.connect(self.motor_hwobj_dict['sampx'],
                     "positionChanged",
                     self.sampx_motor_moved)
        self.connect(self.motor_hwobj_dict['sampy'],
                     "positionChanged",
                     self.sampy_motor_moved)

=======
>>>>>>> 5df666dd
    def getStatus(self):
        """
        Descript. :
        """
        return "ready"

    def execute_server_task(self, method, timeout=30, *args):
        return

    def in_plate_mode(self):
        return self.mount_mode == "plate"

    def use_sample_changer(self):
        return self.mount_mode == "sample_changer"

    def is_reversing_rotation(self):
        return True

    def get_grid_direction(self):
        """
        Descript. :
        """
        return self.grid_direction

    def manual_centring(self):
        """
        Descript. :
        """
        for click in range(3):
            self.user_clicked_event = AsyncResult()
            x, y = self.user_clicked_event.get()
        self.last_centred_position[0] = x
        self.last_centred_position[1] = y
        centred_pos_dir = self._get_random_centring_position()
        return centred_pos_dir

    def automatic_centring(self):
        """Automatic centring procedure"""
        centred_pos_dir = self._get_random_centring_position()
        self.emit("newAutomaticCentringPoint", centred_pos_dir)
        return centred_pos_dir

    def _get_random_centring_position(self):
        """Get random centring result for current positions"""

        # Names of motors to vary during centring
        vary_motor_names = ('sampx', 'sampy', 'phiy')

        # Range of random variation
        var_range = 0.08

        # absolute value limit for varied motors
        var_limit = 2.0

        result = self.current_motor_positions.copy()
        for tag in vary_motor_names:
            val = result.get(tag)
            if val is not None:
                random_num = random.random()
                var = (random_num - 0.5) * var_range
                val += var
                if abs(val) > var_limit:
                    val *= (1 - var_range/var_limit)
                result[tag] = val
        #
        return result


    def centring_done(self, centring_procedure):
        self.centring_time = time.time()
        if centring_procedure and self.centring_status.get('valid'):
            self.emit_centring_successful()
        self.emit_progress_message("")
        self.ready_event.set()

    def is_ready(self):
        """
        Descript. :
        """ 
        return True

    def isValid(self):
        """
        Descript. :
        """
        return True

    def invalidate_centring(self):
        """
        Descript. :
        """
        if self.current_centring_procedure is None and self.centring_status["valid"]:
            self.centring_status = {"valid":False}
            #self.emitProgressMessage("")
            self.emit('centringInvalid', ())

    def get_centred_point_from_coord(self, x, y, return_by_names=None):
        """
        Descript. :
        """
        centred_pos_dir = self._get_random_centring_position()
        return centred_pos_dir

    def get_calibration_data(self, offset):
        """
        Descript. :
        """
        #return (1.0 / self.x_calib, 1.0 / self.y_calib)
        return (1.0 / self.x_calib, 1.0 / self.y_calib)

    def refresh_omega_reference_position(self):
        """
        Descript. :
        """
        return

<<<<<<< HEAD
    def get_omega_axis_position(self):
        """
        Descript. :
        """
        return self.current_positions_dict.get("phi")
=======
    # def get_omega_axis_position(self):
    #     """
    #     Descript. :
    #     """
    #     return self.current_positions_dict.get("phi")
>>>>>>> 5df666dd

    def beam_position_changed(self, value):
        """
        Descript. :
        """
        self.beam_position = value
  
    def get_current_centring_method(self):
        """
        Descript. :
        """ 
        return self.current_centring_method

    def motor_positions_to_screen(self, centred_positions_dict):
        """
        Descript. :
        """ 
        return self.last_centred_position[0], self.last_centred_position[1]

    def moveToCentredPosition(self, centred_position, wait = False):
        """
        Descript. :
        """
        return
        try:
            return self.move_to_centred_position(centred_position, wait = wait)
        except:
            logging.exception("Could not move to centred position")


    def phi_motor_moved(self, pos):
        """
        Descript. :
        """
        self.current_motor_positions["phi"] = pos
        self.emit("phiMotorMoved", pos)

    def phiy_motor_moved(self, pos):
        self.current_motor_positions["phiy"] = pos

    def phiz_motor_moved(self, pos):
        self.current_motor_positions["phiz"] = pos

    def sampx_motor_moved(self, pos):
        self.current_motor_positions["sampx"] = pos

    def sampy_motor_moved(self, pos):
        self.current_motor_positions["sampy"] = pos

    def kappa_motor_moved(self, pos):
        """
        Descript. :
        """
        self.current_motor_positions["kappa"] = pos
        if time.time() - self.centring_time > 1.0:
            self.invalidate_centring()
        self.emit_diffractometer_moved()
        self.emit("kappaMotorMoved", pos)

    def kappa_phi_motor_moved(self, pos):
        """
        Descript. :
        """
<<<<<<< HEAD
        self.current_motor_positions["kappa_phi"] = pos
        if time.time() - self.centring_time > 1.0:
            self.invalidate_centring()
        self.emit_diffractometer_moved()
        self.emit("kappaPhiMotorMoved", pos)
=======
        # Modified to get values close to pre-set, and within limits
        random_num = random.random()
        #     return {"phi": random_num * 10, "focus": random_num * 20,
        #             "phiy" : -1.07, "phiz": -0.22, "sampx": 0.0, "sampy": 9.3,
        #             "kappa": 45, "kappa_phi": 30, "zoom": 8.53}
        # Random variation range and limits in mm
        # TODO get better values, from config
        transl_var = 0.08
        transl_limit = 2.0
        result = self.current_positions_dict.copy()
        var = (random_num - 0.5) * transl_var
        for tag in ('phiy', 'phiz', 'sampx', 'sampy'):
            val = result[tag]
            if val is not None:
                val += var
                if abs(val) > transl_limit:
                    val *= (1 - transl_var/transl_limit)
                result[tag] = val
        #
        return result

    def move_motors(self, motor_positions, timeout=15):
        """
        Moves diffractometer motors to the requested positions

        :param motors_dict: dictionary with motor names or hwobj
                            and target values. In Mockup only names accepted
        :type motors_dict: dict
        """
        current_positions_dict = self.current_positions_dict
        for tag, val in motor_positions.items():
            if val is None:
                logging.getLogger('HWR').warning("Cannot set motor %s to None"
                                                 % tag)
            elif tag in current_positions_dict:
                current_positions_dict[tag] = val
            else:
                logging.getLogger('HWR').warning("No motor named %s"
                                                 % tag)
        self.wait_device_ready(timeout)
>>>>>>> 5df666dd

    def refresh_video(self):
        """
        Descript. :
        """
        self.emit("minidiffStateChanged", 'testState')
        if self.beam_info_hwobj: 
            self.beam_info_hwobj.beam_pos_hor_changed(300) 
            self.beam_info_hwobj.beam_pos_ver_changed(200)

    def start_auto_focus(self): 
        """
        Descript. :
        """
        return

    def move_to_beam(self, x, y, omega=None):
        """
        Descript. : function to create a centring point based on all motors
                    positions.
        """
        
        print "moving to beam position: %d %d" % (self.beam_position[0], self.beam_position[1])

    def move_to_coord(self, x, y, omega=None):
        """
        Descript. : function to create a centring point based on all motors
                    positions.
        """
        warnings.warn("Deprecated method, call move_to_beam instead", DeprecationWarning)
        return self.move_to_beam(x, y, omega)

    def start_move_to_beam(self, coord_x=None, coord_y=None, omega=None):
        """
        Descript. :
        """
        self.last_centred_position[0] = coord_x
        self.last_centred_position[1] = coord_y    
        self.centring_time = time.time()
        curr_time = time.strftime("%Y-%m-%d %H:%M:%S")
        self.centring_status = {"valid": True,
                                "startTime": curr_time,
                                "endTime": curr_time} 
        motors = self.get_positions()
        motors["beam_x"] = 0.1
        motors["beam_y"] = 0.1
        self.last_centred_position[0] = coord_x
        self.last_centred_position[1] = coord_y
        self.centring_status["motors"] = motors
        self.centring_status["valid"] = True
        self.centring_status["angleLimit"] = False
        self.emit_progress_message("")
        self.accept_centring()
        self.current_centring_method = None
        self.current_centring_procedure = None  

    def update_values(self):
        self.emit('zoomMotorPredefinedPositionChanged', None, None)
        omega_ref = [300, 0]
        self.emit('omegaReferenceChanged', omega_ref)

    def move_kappa_and_phi(self, kappa, kappa_phi):
        return

    def get_osc_max_speed(self):
        return 66

    def get_osc_limits(self):
        if self.in_plate_mode:
            return (170, 190)
        else:
            return (-360, 360)
 
    def get_scan_limits(self, speed=None, num_images=None, exp_time=None):
        if self.in_plate_mode:
            return (170, 190), 0.04
        else: 
            return (-360, 360), 0.04
 
    def get_osc_dynamic_limits(self):
        """Returns dynamic limits of oscillation axis"""
        return (0, 20)

    def get_scan_dynamic_limits(self, speed=None):
        return (-360, 360)

    def move_omega_relative(self, relative_angle):
        self.motor_hwobj_dict['phi'].syncMoveRelative(relative_angle, 5)

    def set_phase(self, phase, timeout=None):
        pass<|MERGE_RESOLUTION|>--- conflicted
+++ resolved
@@ -84,7 +84,6 @@
         self.getPositions = self.get_positions
         self.moveMotors = self.move_motors
 
-<<<<<<< HEAD
         self.connect(self.motor_hwobj_dict['phi'],
                      "positionChanged",
                      self.phi_motor_moved)
@@ -107,8 +106,6 @@
                      "positionChanged",
                      self.sampy_motor_moved)
 
-=======
->>>>>>> 5df666dd
     def getStatus(self):
         """
         Descript. :
@@ -225,19 +222,11 @@
         """
         return
 
-<<<<<<< HEAD
-    def get_omega_axis_position(self):
-        """
-        Descript. :
-        """
-        return self.current_positions_dict.get("phi")
-=======
     # def get_omega_axis_position(self):
     #     """
     #     Descript. :
     #     """
     #     return self.current_positions_dict.get("phi")
->>>>>>> 5df666dd
 
     def beam_position_changed(self, value):
         """
@@ -301,54 +290,11 @@
         """
         Descript. :
         """
-<<<<<<< HEAD
         self.current_motor_positions["kappa_phi"] = pos
         if time.time() - self.centring_time > 1.0:
             self.invalidate_centring()
         self.emit_diffractometer_moved()
         self.emit("kappaPhiMotorMoved", pos)
-=======
-        # Modified to get values close to pre-set, and within limits
-        random_num = random.random()
-        #     return {"phi": random_num * 10, "focus": random_num * 20,
-        #             "phiy" : -1.07, "phiz": -0.22, "sampx": 0.0, "sampy": 9.3,
-        #             "kappa": 45, "kappa_phi": 30, "zoom": 8.53}
-        # Random variation range and limits in mm
-        # TODO get better values, from config
-        transl_var = 0.08
-        transl_limit = 2.0
-        result = self.current_positions_dict.copy()
-        var = (random_num - 0.5) * transl_var
-        for tag in ('phiy', 'phiz', 'sampx', 'sampy'):
-            val = result[tag]
-            if val is not None:
-                val += var
-                if abs(val) > transl_limit:
-                    val *= (1 - transl_var/transl_limit)
-                result[tag] = val
-        #
-        return result
-
-    def move_motors(self, motor_positions, timeout=15):
-        """
-        Moves diffractometer motors to the requested positions
-
-        :param motors_dict: dictionary with motor names or hwobj
-                            and target values. In Mockup only names accepted
-        :type motors_dict: dict
-        """
-        current_positions_dict = self.current_positions_dict
-        for tag, val in motor_positions.items():
-            if val is None:
-                logging.getLogger('HWR').warning("Cannot set motor %s to None"
-                                                 % tag)
-            elif tag in current_positions_dict:
-                current_positions_dict[tag] = val
-            else:
-                logging.getLogger('HWR').warning("No motor named %s"
-                                                 % tag)
-        self.wait_device_ready(timeout)
->>>>>>> 5df666dd
 
     def refresh_video(self):
         """
