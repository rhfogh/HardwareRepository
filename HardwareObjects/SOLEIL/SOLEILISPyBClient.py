--- conflicted
+++ resolved
@@ -26,7 +26,6 @@
                                                  'container_reference',
                                                  'sample_reference',
                                                  'container_code'])
-<<<<<<< HEAD
 
 class SOLEILISPyBClient(ISPyBClient2):
            
@@ -45,26 +44,6 @@
         except:
             pass
 
-=======
-
-class SOLEILISPyBClient(ISPyBClient2):
-           
-    def __init__(self, name):
-        ISPyBClient2.__init__(self, name)
-        
-        logger = logging.getLogger('ispyb_client')
-        print "ISPYB"
-        
-        try:
-            formatter = \
-                logging.Formatter('%(asctime)s %(levelname)s %(message)s')
-            hdlr = logging.FileHandler('/home/experiences/proxima2a/com-proxima2a/MXCuBE_v2_logs/ispyb_client.log')
-            hdlr.setFormatter(formatter)
-            logger.addHandler(hdlr) 
-        except:
-            pass
-
->>>>>>> 7a13ab5b
         logger.setLevel(logging.INFO)
         
     def init(self):
@@ -102,10 +81,6 @@
         try:
 
             if self.ws_root:
-<<<<<<< HEAD
-                #logging.getLogger("HWR").debug("SOLEILISPyBClient: attempting to connect to %s" % self.ws_root)
-=======
->>>>>>> 7a13ab5b
                 logging.info("SOLEILISPyBClient: attempting to connect to %s" % self.ws_root)
                 print "SOLEILISPyBClient: attempting to connect to %s" % self.ws_root
                 
@@ -114,89 +89,16 @@
                     self._shipping2 = self._wsdl_shipping_client()
                     self._collection = self._wsdl_collection_client()
                     self._tools_ws = self._wsdl_tools_client()
-<<<<<<< HEAD
-                    #logging.getLogger("HWR").debug("SOLEILISPyBClient: extracted from ISPyB values for shipping, collection and tools")
                     logging.debug("SOLEILISPyBClient: extracted from ISPyB values for shipping, collection and tools")
                 except: 
                     print traceback.print_exc()
-                    #logging.getLogger("HWR").exception("SOLEILISPyBClient: %s" % _CONNECTION_ERROR_MSG)
-=======
-                    logging.debug("SOLEILISPyBClient: extracted from ISPyB values for shipping, collection and tools")
-                except: 
-                    print traceback.print_exc()
->>>>>>> 7a13ab5b
                     logging.exception("SOLEILISPyBClient: %s" % _CONNECTION_ERROR_MSG)
                     return
         except:
             print traceback.print_exc()
             logging.getLogger("HWR").exception(_CONNECTION_ERROR_MSG)
             return
-<<<<<<< HEAD
-        #try:
-            ## ws_root is a property in the configuration xml file
-            #if self.ws_root:
-                #global _WSDL_ROOT
-                #global _WS_BL_SAMPLE_URL
-                #global _WS_SHIPPING_URL
-                #global _WS_COLLECTION_URL
-                #global _WS_SCREENING_URL
-                #global _WS_AUTOPROC_URL
-
-                #_WSDL_ROOT = self.ws_root.strip()
-                #_WS_BL_SAMPLE_URL = _WSDL_ROOT + 'ToolsForBLSampleWebService?wsdl'
-                #_WS_SHIPPING_URL = _WSDL_ROOT + 'ToolsForShippingWebService?wsdl'
-                #_WS_COLLECTION_URL = _WSDL_ROOT + 'ToolsForCollectionWebService?wsdl'
-                #_WS_AUTOPROC_URL = _WSDL_ROOT + 'ToolsForAutoprocessingWebService?wsdl'
-
-                #if self.ws_root.strip().startswith("https://"):
-                    #from suds.transport.https import HttpAuthenticated
-                #else:
-                    #from suds.transport.http import HttpAuthenticated
-
-                #t1 = HttpAuthenticated(username = self.ws_username, 
-                                      #password = self.ws_password)
-                
-                #t2 = HttpAuthenticated(username = self.ws_username, 
-                                      #password = self.ws_password)
-                
-                #t3 = HttpAuthenticated(username = self.ws_username, 
-                                      #password = self.ws_password)
-
-                #t4 = HttpAuthenticated(username = self.ws_username,
-                                       #password = self.ws_password)
-                
-                #try: 
-                    #print '_WS_SHIPPING_URL', _WS_SHIPPING_URL
-                    #self._shipping = Client(_WS_SHIPPING_URL, timeout = 3,
-                                             #transport = t1, cache = None)
-                    #print '_WS_COLLECTION_URL', _WS_COLLECTION_URL
-                    #self._collection = Client(_WS_COLLECTION_URL, timeout = 3,
-                                               #transport = t2, cache = None)
-                    #self._tools_ws = Client(_WS_BL_SAMPLE_URL, timeout = 3,
-                                             #transport = t3, cache = None)
-                    #self._autoproc_ws = Client(_WS_AUTOPROC_URL, timeout = 3,
-                                             #transport = t4, cache = None)
-                
-                    ## ensure that suds do not create those files in tmp 
-                    #self._shipping.set_options(cache=None)
-                    #self._collection.set_options(cache=None)
-                    #self._tools_ws.set_options(cache=None)
-                    #self._autoproc_ws.set_options(cache=None)
-                #except URLError:
-                    #print traceback.print_exc()
-                    #logging.getLogger("ispyb_client")\
-                        #.exception(_CONNECTION_ERROR_MSG)
-                    #return
-        #except:
-            #logging.getLogger("ispyb_client").exception(_CONNECTION_ERROR_MSG)
-            #return
-        
-        #print 'self._collection init', self._collection
-        
-        # Add the porposal codes defined in the configuration xml file
-        # to a directory. Used by translate()
-=======
->>>>>>> 7a13ab5b
+
         try:
             proposals = self.session_hwobj['proposals']
             
@@ -219,12 +121,6 @@
             pass
         except:
             pass
-<<<<<<< HEAD
-            #import traceback
-            #traceback.print_exc()
-        #self.beamline_name = self.get_beamline_name()
-=======
->>>>>>> 7a13ab5b
         
     def translate(self, code, what):  
         """
@@ -234,10 +130,6 @@
         if what == "ispyb":
             return "mx"
         return ""
-<<<<<<< HEAD
-        # return code
-=======
->>>>>>> 7a13ab5b
 
     def _wsdl_shipping_client(self):
         return self._wsdl_client(self.ws_shipping)
