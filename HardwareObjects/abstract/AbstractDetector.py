# encoding: utf-8
#
#  Project: MXCuBE
#  https://github.com/mxcube
#
#  This file is part of MXCuBE software.
#
#  MXCuBE is free software: you can redistribute it and/or modify
#  it under the terms of the GNU Lesser General Public License as published by
#  the Free Software Foundation, either version 3 of the License, or
#  (at your option) any later version.
#
#  MXCuBE is distributed in the hope that it will be useful,
#  but WITHOUT ANY WARRANTY; without even the implied warranty of
#  MERCHANTABILITY or FITNESS FOR A PARTICULAR PURPOSE.  See the
#  GNU Lesser General Public License for more details.
#
#  You should have received a copy of the GNU Lesser General Public License
#  along with MXCuBE. If not, see <http://www.gnu.org/licenses/>.

"""
Detector API

emits signals:
    detectorRoiModeChanged
    temperatureChanged
    humidityChanged
    expTimeLimitsChanged
    frameRateChanged
    stateChanged
    specificStateChanged
"""

import abc
import math
import ast

from HardwareRepository import HardwareRepository as HWR
from HardwareRepository.BaseHardwareObjects import HardwareObject

__copyright__ = """ Copyright © 2019 by the MXCuBE collaboration """
__license__ = "LGPLv3+"


class AbstractDetector(HardwareObject):
    """Common base class for detectors"""

    __metaclass__ = abc.ABCMeta

    def __init__(self, name):
        HardwareObject.__init__(self, name)

        self._temperature = None
        self._humidity = None
        self._actual_frame_rate = None
        self._exposure_time_limits = (None, None)

        self._pixel_size = (None, None)

        self._binning_mode = 0
        self._roi_mode = 0
        self._roi_modes_list = []

        self._threshold_energy = None
        self._distance_motor_hwobj = None
        self._width = None  # [pixel]
        self._height = None  # [pixel]
        self._metadata = {}

    def init(self):
        """Initialise some common paramerters"""

        try:
            self._metadata = dict(self["beam"].get_properties())
        except KeyError:
            pass

        try:
            self._distance_motor_hwobj = self.get_object_by_role("detector_distance")
        except KeyError:
            pass

<<<<<<< HEAD
        self._pixel_size = (self.get_property("px"), self.get_property("py"))
        self._width = self.get_property("width")
        self._height = self.get_property("height")
=======
        self.roi_modes_list = ast.literal_eval(self.getProperty("roiModes", "()"))

        self._pixel_size = (self.getProperty("px"), self.getProperty("py"))
        self._width = self.getProperty("width")
        self._height = self.getProperty("height")
>>>>>>> f61a3056

    def re_emit_values(self):
        self.emit("detectorRoiModeChanged", (self._roi_mode,))
        self.emit("temperatureChanged", (self._temperature, True))
        self.emit("humidityChanged", (self._humidity, True))
        self.emit("expTimeLimitsChanged", (self._exposure_time_limits,))
        self.emit(
            "frameRateChanged", self._actual_frame_rate,
        )
        self.emit("stateChanged", (self._state,))
        self.emit("specificStateChanged", (self._specific_state,))

    @property
    def distance(self):
        """Property for contained detector_distance hardware object
        Returns:
            (AbstratctMotor): Hardware object.
        """
        return self._distance_motor_hwobj

    @abc.abstractmethod
    def has_shutterless(self):
        """Check if detector is capable of shutterless acquisition.
        Returns:
            (bool): True if detector is capable, False otherwise
        """
        return

    @abc.abstractmethod
    def prepare_acquisition(self, *args, **kwargs):
        """
        Prepares detector for acquisition
        """

    def last_image_saved(self):
        """
        Returns:
            str: path to last image
        """
        return None

    @abc.abstractmethod
    def start_acquisition(self):
        """
        Starts acquisition
        """

    def stop_acquisition(self):
        """
        Stops acquisition
        """

    def get_roi_mode(self):
        """
        Returns:
            (str): current ROI mode
        """
        return self._roi_mode

    def set_roi_mode(self, roi_mode):
        """
        Args:
            roi_mode (int): ROI mode to set.
        """
        self._roi_mode = roi_mode
        self.emit("detectorRoiModeChanged", (self._roi_mode,))

    def get_roi_mode_name(self):
        """
        Returns:
            (str): current ROI mode name
        """
        return self._roi_modes_list[self._roi_mode]

    def get_roi_modes(self):
        """
        Returns:
            tuple(str): Tuple with valid ROI modes.
        """
        return tuple(self._roi_modes_list)

    def get_exposure_time_limits(self):
        """
        Returns:
            tuple(float, float): Exposure time lower and upper limit [s]
        """
        return self._exposure_time_limits

    def get_pixel_size(self):
        """
        Returns:
            tuple(float, float): Pixel size for dimension 1 and 2 (x, y) [mm].
        """
        return self._pixel_size

    def get_binning_mode(self):
        """
        Returns:
            (int): current binning mode
        """
        return self._binning_mode

    def set_binning_mode(self, value):
        """
        Args:
            value (int): binning mode
        """
        self._binning_mode = value

    def get_beam_position(self, distance=None, wavelength=None):
        """Calculate the beam position for a given distance.
        Args:
            distance (float): detector distance [mm]
            wavelength (float): X-ray wavelength [Å]
        Returns:
            tuple(float, float): Beam position x,y coordinates [pixel].
        """
        # Following is just an example of calculating beam center using
        # simple linear regression,
        # One needs to overload the method in case more complex calculation
        # is required, e.g. using other detector positioning motors and
        # wavelength

        distance = distance or self._distance_motor_hwobj.get_value()
        wavelength = wavelength or HWR.beamline.energy.get_wavelength()
        metadata = self.get_metadata()

        try:
            beam_position = (
                float(distance * metadata["ax"] + metadata["bx"]),
                float(distance * metadata["ay"] + metadata["by"]),
            )
        except KeyError:
            beam_position = (None, None)

        return beam_position

    def get_radius(self, distance=None):
        """Get distance from the beam position to the nearest detector edge.
        Args:
            distance (float): Distance [mm]
        Returns:
            (float): Detector radius [mm]
        """
        distance = distance or self._distance_motor_hwobj.get_value()
        beam_x, beam_y = self.get_beam_position(distance)

        radius = min(
            self.get_width() - beam_x, self.get_height() - beam_y, beam_x, beam_y
        )

        return radius

    def get_outer_radius(self, distance=None):
        """Get distance from beam_position to the furthest point on the detector.
        Args:
            distance (float): Distance [mm]
        Returns:
            (float): Detector router adius [mm]
        """
        distance = distance or self._distance_motor_hwobj.get_value()
        beam_x, beam_y = self.get_beam_position(distance)
        max_delta_x = max(beam_x, self.width - beam_x)
        max_delta_y = max(beam_y, self.height - beam_y)
        return math.sqrt(max_delta_x * max_delta_x + max_delta_y * max_delta_y)

    def get_metadata(self):
        """Returns relevant metadata.
        Returns:
            (dict): metadata
        """
        self._metadata["width"] = self.get_width()
        self._metadata["height"] = self.get_height()

        return self._metadata

    def get_width(self):
        """Returns detector width.
        Returns:
            (int): detector width [px]
        """
        return self._width

    def get_height(self):
        """Returns detector height.
        Returns:
            (int): detector height [px]
        """
        return self._height

    def set_threshold_energy(self, threshold_energy):
        """
        Args:
            threshold_energy (float): Detector threshold energy [eV]
        """
        self._threshold_energy = threshold_energy

    def get_threshold_energy(self):
        """Returns detector threshold_energy
        Returns:
            (float): Detector threshold energy [eV]
        """
        return self._threshold_energy<|MERGE_RESOLUTION|>--- conflicted
+++ resolved
@@ -80,17 +80,11 @@
         except KeyError:
             pass
 
-<<<<<<< HEAD
+        self._roi_modes_list = ast.literal_eval(self.get_property("roiModes", "()"))
+
         self._pixel_size = (self.get_property("px"), self.get_property("py"))
         self._width = self.get_property("width")
         self._height = self.get_property("height")
-=======
-        self.roi_modes_list = ast.literal_eval(self.getProperty("roiModes", "()"))
-
-        self._pixel_size = (self.getProperty("px"), self.getProperty("py"))
-        self._width = self.getProperty("width")
-        self._height = self.getProperty("height")
->>>>>>> f61a3056
 
     def re_emit_values(self):
         self.emit("detectorRoiModeChanged", (self._roi_mode,))
