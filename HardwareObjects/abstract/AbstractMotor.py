#
#  Project: MXCuBE
#  https://github.com/mxcube.
#
#  This file is part of MXCuBE software.
#
#  MXCuBE is free software: you can redistribute it and/or modify
#  it under the terms of the GNU Lesser General Public License as published by
#  the Free Software Foundation, either version 3 of the License, or
#  (at your option) any later version.
#
#  MXCuBE is distributed in the hope that it will be useful,
#  but WITHOUT ANY WARRANTY; without even the implied warranty of
#  MERCHANTABILITY or FITNESS FOR A PARTICULAR PURPOSE.  See the
#  GNU Lesser General Public License for more details.
#
#  You should have received a copy of the GNU General Lesser Public License
#  along with MXCuBE.  If not, see <http://www.gnu.org/licenses/>.

"""Abstract Motor API. Motor states definition"""

import abc
from enum import IntEnum, unique
from HardwareRepository.BaseHardwareObjects import HardwareObject

__copyright__ = """ Copyright © 2019 by the MXCuBE collaboration """
__license__ = "LGPLv3+"


@unique
class MotorStates(IntEnum):
    """Motor states definitions."""

    UNKNOWN = 0
    INITIALIZING = 1
    HOME = 2
    READY = 3
    MOVING = 5
    FAULT = 10
    LIMPOS = 14
    LIMNEG = 13


class AbstractMotor(HardwareObject):
    """Abstract motor API"""

    __metaclass__ = abc.ABCMeta

    def __init__(self, name):
        HardwareObject.__init__(self, name)

        self.state = MotorStates.UNKNOWN
        self.position = None
        self._limits = (None, None)
        self._velocity = None
        self._tolerance = None
        self.motor_name = None
        self.username = None

    def init(self):
        """Initialise some parametrs."""
        self.motor_name = self.getProperty("motor_name")
        self.username = self.getProperty("username") or self.motor_name
        self._tolerance = self.getProperty("tolerance") or 1e-3

    def is_ready(self):
        """Check if the motor state is READY.
        Returns:
            (bool): True if ready, otherwise False.
        """
<<<<<<< HEAD
        return self.state == MotorStates.READY
=======
        return MotorStates.READY in self.state
>>>>>>> f4927fb8

    @abc.abstractmethod
    def get_state(self):
        """Get the motor state
        Returns:
            (enum 'MotorStates'): Motor state.
        """
        return self.state

    @abc.abstractmethod
    def get_position(self):
        """Read the motor position.
        Returns:
            (float): Motor position.
        """
        return self.position

    def get_limits(self):
        """Return motor low and high limits.
        Returns:
            (tuple): two floats tuple (low limit, high limit).
        """
        return self._limits

    def set_limits(self, limits):
        """Set motor low and high limits.
        Args:
            limits (tuple): two floats tuple (low limit, high limit).
        """
        self._limits = limits
        self.emit("limitsChanged", (self._limits,))

    def get_velocity(self):
        """Read motor velocity.
        Returns:
            (float): velocity [unit/s]
        """
        return self._velocity

    def set_velocity(self, velocity):
        """Set the motor velocity
        Args:
            velocity (float): target velocity
        """
        self._velocity = velocity

    @abc.abstractmethod
    def move(self, position, wait=True, timeout=None):
        """Move motor to absolute position. Wait the move to finish.
        Args:
            position (float): target position
            wait (bool): optional - wait until motor movement finished.
            timeout (float): optional - timeout [s].
        """

    def move_relative(self, relative_position, wait=False, timeout=None):
        """Move to position relative to the current. Wait the move to finish.
        Args:
            relative_position (float): relative target position.
            wait (bool): optional - wait until motor movement finished.
            timeout (float): optional - timeout [s].
        """
        self.move(self.get_position() + relative_position, wait, timeout)

    def wait_move(self, timeout=None):
        """Wait until motor movement finished."""

    def abort(self):
        """Abort the motor movement immediately."""
        raise NotImplementedError

    def stop(self):
        """Stop the motor movement"""
        raise NotImplementedError

    def home(self, timeout=None):
        """Homing procedure.
        Args:
            timeout (float): Timeout [s].
        """
        raise NotImplementedError

    def update_position(self, position=None):
        """Check if the position has changed. Emist signal positionChanged.
        Args:
            position (float): position
        """
        if self.position is None:
            self.position = self.get_position()
        if position is None:
            position = self.get_position()
        if abs(position - self.position) <= self._tolerance:
            return
        self.position = position
        self.emit("positionChanged", (self.position,))

    def update_state(self, state=None):
        """Check if the state has changed. Emist signal stateChanged.
        Args:
            state (enum 'MotorState'): state
        """
        if state is None:
            state = self.get_state()

        self.state = state
        self.emit("stateChanged", (self.state,))

    def update_limits(self, limits=None):
        """Check if the limits have changed. Emist signal limitsChanged.
        Args:
            limits (tuple): two floats tuple (low limit, high limit).
        """
        if limits is None:
            limits = self.get_limits()

        if all(limits):
            self._limits = limits
            self.emit("limitsChanged", (self._limits,))<|MERGE_RESOLUTION|>--- conflicted
+++ resolved
@@ -68,11 +68,7 @@
         Returns:
             (bool): True if ready, otherwise False.
         """
-<<<<<<< HEAD
         return self.state == MotorStates.READY
-=======
-        return MotorStates.READY in self.state
->>>>>>> f4927fb8
 
     @abc.abstractmethod
     def get_state(self):
