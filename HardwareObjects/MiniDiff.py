import gevent
import tempfile
import logging
import math
import os
import time
import copy
import numpy
from HardwareRepository.BaseHardwareObjects import Equipment
from HardwareRepository.TaskUtils import task
from HardwareRepository.HardwareObjects import sample_centring
from HardwareRepository.HardwareObjects import queue_model_objects as qmo
from HardwareRepository import HardwareRepository as HWR

try:
    from Qub.Tools import QubImageSave
except ImportError:
    pass


class myimage:
    def __init__(self, drawing):
        self.drawing = drawing
        matrix = self.drawing.matrix()
        self.zoom = 1
        if matrix is not None:
            self.zoom = matrix.m11()

    def save(self, filename=None):
        self.img = self.drawing.getPPP()

        if filename is None:
            fd, name = tempfile.mkstemp()
            os.close(fd)
        else:
            name = filename

        QubImageSave.save(name, self.img, self.drawing.canvas(), self.zoom, "JPEG")

        if filename is None:
            f = open(name, "r")
            self.imgcopy = f.read()
            f.close()
            os.unlink(name)

    def __str__(self):
        self.save()
        return self.imgcopy


def set_light_in(light, light_motor, zoom):
    with gevent.Timeout(5, RuntimeError("Could not set light in")):
        light_level = None

        if light is not None:
            light.wagoIn()

        # No light level, choose default
        if light_motor.get_value() == 0:
            zoom_level = int(zoom.get_value())
            light_level = None

            try:
                light_level = zoom["positions"][0][zoom_level].getProperty("lightLevel")
            except IndexError:
                logging.getLogger("HWR").info("Could not get default light level")
                light_level = 1

        if light_level:
            light_motor.set_value(light_level)

        while light.getWagoState() != "in":
            time.sleep(0.5)


def take_snapshots(number_of_snapshots, light, light_motor, phi, zoom, drawing):
    if number_of_snapshots <= 0:
        return

    centredImages = []

    set_light_in(light, light_motor, zoom)

    for i, angle in enumerate([0] + [-90] * (number_of_snapshots - 1)):
        phi.set_value_relative(angle)
        logging.getLogger("HWR").info("MiniDiff: taking snapshot #%d", i + 1)
        centredImages.append((phi.get_value(), str(myimage(drawing))))

    centredImages.reverse()  # snapshot order must be according to positive rotation direction

    return centredImages


class MiniDiff(Equipment):
    MANUAL3CLICK_MODE = "Manual 3-click"
    C3D_MODE = "Computer automatic"
    # MOVE_TO_BEAM_MODE = "Move to Beam"

    def __init__(self, *args):
        Equipment.__init__(self, *args)

        qmo.CentredPosition.set_diffractometer_motor_names(
            "phi",
            "focus",
            "phiz",
            "phiy",
            "zoom",
            "sampx",
            "sampy",
            "kappa",
            "kappa_phi",
        )

        self.phiMotor = None
        self.kappaMotor = None
        self.kappaPhiMotor = None
        self.phizMotor = None
        self.phiyMotor = None
        self.lightMotor = None
        self.zoomMotor = None
        self.sampleXMotor = None
        self.sampleYMotor = None
        self.lightWago = None
        self.currentSampleInfo = None
        self.aperture = None
        self.cryostream = None
        self.beamstop = None
        self.capillary = None

        self.pixelsPerMmY = None
        self.pixelsPerMmZ = None
        self.centredTime = 0
        self.user_confirms_centring = True
        self.do_centring = True
        self.chiAngle = 0.0

        self.connect(self, "equipmentReady", self.equipmentReady)
        self.connect(self, "equipmentNotReady", self.equipmentNotReady)

    def if_role_set_attr(self, role_name):
        obj = self.getObjectByRole(role_name)

        if obj is not None:
            setattr(self, role_name, obj)

    def init(self):
        self.centringMethods = {
            MiniDiff.MANUAL3CLICK_MODE: self.start_manual_centring,
            MiniDiff.C3D_MODE: self.start_auto_centring,
        }

        self.cancel_centring_methods = {}

        self.current_centring_procedure = None
        self.currentCentringMethod = None

        self.centringStatus = {"valid": False}

        self.chiAngle = self.getProperty("chi", 0)

        try:
            phiz_ref = self["centringReferencePosition"].getProperty("phiz")
        except BaseException:
            phiz_ref = None

        self.phiMotor = self.getObjectByRole("phi")
        self.phizMotor = self.getObjectByRole("phiz")
        self.phiyMotor = self.getObjectByRole("phiy")
        self.zoomMotor = self.getObjectByRole("zoom")
        self.lightMotor = self.getObjectByRole("light")
        self.focusMotor = self.getObjectByRole("focus")
        self.sampleXMotor = self.getObjectByRole("sampx")
        self.sampleYMotor = self.getObjectByRole("sampy")
        self.kappaMotor = self.getObjectByRole("kappa")
        self.kappaPhiMotor = self.getObjectByRole("kappa_phi")

        # mh 2013-11-05:why is the channel read directly? disabled for the moment
        # HWR.beamline.microscope.camera.addChannel({ 'type': 'tango', 'name': 'jpegImage' }, "JpegImage")

        self.centringPhi = sample_centring.CentringMotor(self.phiMotor, direction=-1)
        self.centringPhiz = sample_centring.CentringMotor(
            self.phizMotor, reference_position=phiz_ref
        )
        self.centringPhiy = sample_centring.CentringMotor(self.phiyMotor)
        self.centringSamplex = sample_centring.CentringMotor(self.sampleXMotor)
        self.centringSampley = sample_centring.CentringMotor(self.sampleYMotor)

        roles_to_add = ["aperture", "beamstop", "cryostream", "capillary"]

        for role in roles_to_add:
            self.if_role_set_attr(role)

        hwr = HWR.getHardwareRepository()
        wl_prop = self.getProperty("wagolight")
        if wl_prop is not None:
            try:
                self.lightWago = hwr.getHardwareObject(wl_prop)
            except BaseException:
                pass

        if self.phiMotor is not None:
            self.connect(self.phiMotor, "stateChanged", self.phiMotorStateChanged)
            self.connect(self.phiMotor, "positionChanged", self.emitDiffractometerMoved)
        else:
            logging.getLogger("HWR").error(
                "MiniDiff: phi motor is not defined in minidiff equipment %s",
                str(self.name()),
            )
        if self.phizMotor is not None:
            self.connect(self.phizMotor, "stateChanged", self.phizMotorStateChanged)
            self.connect(self.phizMotor, "positionChanged", self.phizMotorMoved)
            self.connect(
                self.phizMotor, "positionChanged", self.emitDiffractometerMoved
            )
        else:
            logging.getLogger("HWR").error(
                "MiniDiff: phiz motor is not defined in minidiff equipment %s",
                str(self.name()),
            )
        if self.phiyMotor is not None:
            self.connect(self.phiyMotor, "stateChanged", self.phiyMotorStateChanged)
            self.connect(self.phiyMotor, "positionChanged", self.phiyMotorMoved)
            self.connect(
                self.phiyMotor, "positionChanged", self.emitDiffractometerMoved
            )
        else:
            logging.getLogger("HWR").error(
                "MiniDiff: phiy motor is not defined in minidiff equipment %s",
                str(self.name()),
            )
        if self.zoomMotor is not None:
            self.connect(
                self.zoomMotor, "valueChanged", self.zoomMotorPredefinedPositionChanged
            )

            self.connect(
                self.zoomMotor,
                "predefinedPositionChanged",
                self.zoomMotorPredefinedPositionChanged,
            )
            self.connect(self.zoomMotor, "stateChanged", self.zoomMotorStateChanged)
        else:
            logging.getLogger("HWR").error(
                "MiniDiff: zoom motor is not defined in minidiff equipment %s",
                str(self.name()),
            )
        if self.sampleXMotor is not None:
            self.connect(
                self.sampleXMotor, "stateChanged", self.sampleXMotorStateChanged
            )
            self.connect(self.sampleXMotor, "positionChanged", self.sampleXMotorMoved)
            self.connect(
                self.sampleXMotor, "positionChanged", self.emitDiffractometerMoved
            )
        else:
            logging.getLogger("HWR").error(
                "MiniDiff: sampx motor is not defined in minidiff equipment %s",
                str(self.name()),
            )
        if self.sampleYMotor is not None:
            self.connect(
                self.sampleYMotor, "stateChanged", self.sampleYMotorStateChanged
            )
            self.connect(self.sampleYMotor, "positionChanged", self.sampleYMotorMoved)
            self.connect(
                self.sampleYMotor, "positionChanged", self.emitDiffractometerMoved
            )
        else:
            logging.getLogger("HWR").error(
                "MiniDiff: sampx motor is not defined in minidiff equipment %s",
                str(self.name()),
            )
        # if HWR.beamline.microscope.camera is None:
        #     logging.getLogger("HWR").error(
        #         "MiniDiff: camera is not defined in minidiff equipment %s",
        #         str(self.name()),
        #     )
        # else:
        #     self.imgWidth, self.imgHeight = (
        #         HWR.beamline.microscope.camera.getWidth(),
        #         HWR.beamline.microscope.camera.getHeight(),
        #     )
        if HWR.beamline.sample_changer is None:
            logging.getLogger("HWR").warning(
                "MiniDiff: sample changer is not defined in minidiff equipment %s",
                str(self.name()),
            )
        else:
            try:
                self.connect(
                    HWR.beamline.sample_changer,
                    "sampleIsLoaded",
                    self.sampleChangerSampleIsLoaded,
                )
            except BaseException:
                logging.getLogger("HWR").exception(
                    "MiniDiff: could not connect to sample changer smart magnet"
                )
        if self.lightWago is not None:
            self.connect(self.lightWago, "wagoStateChanged", self.wagoLightStateChanged)
        else:
            logging.getLogger("HWR").warning(
                "MiniDiff: wago light is not defined in minidiff equipment %s",
                str(self.name()),
            )
        if self.aperture is not None:
            self.connect(
                self.aperture, "predefinedPositionChanged", self.apertureChanged
            )
            self.connect(self.aperture, "positionReached", self.apertureChanged)

        # Agree on a correct method name, inconsistent arguments for move_to_beam, disabled temporarily
        # self.move_to_coord = self.move_to_beam()

    # Contained Objects
    # NBNB Temp[orary hack - should be cleaned up together with configuration
    @property
    def omega(self):
        """omega motor object

        Returns:
            AbstractActuator
        """
        return self.phiMotor

    @property
    def kappa(self):
        """kappa motor object

        Returns:
            AbstractActuator
        """
        return self.kappaMotor

    @property
    def kappa_phi(self):
        """kappa_phi motor object

        Returns:
            AbstractActuator
        """
        return self.kappaPhiMotor

    @property
    def centring_x(self):
        """centring_x motor object

        Returns:
            AbstractActuator
        """
        return self.sampleXMotor

    @property
    def centring_y(self):
        """centring_y motor object

        Returns:
            AbstractActuator
        """
        return self.sampleYMotor

    @property
    def alignment_x(self):
        """alignment_x motor object (also used as graphics.focus)

        Returns:
            AbstractActuator
        """
        return self.focusMotor

    @property
    def alignment_y(self):
        """alignment_y motor object

        Returns:
            AbstractActuator
        """
        return self.phiyMotor

    @property
    def alignment_z(self):
        """alignment_z motor object

        Returns:
            AbstractActuator
        """
        return self.phizMotor

    @property
    def zoom(self):
        """zoom motor object

        NBNB HACK TODO - ocnfigure this in graphics object
        (which now calls this property)

        Returns:
            AbstractActuator
        """
        return self.zoomMotor

    def save_snapshot(self, filename):
        set_light_in(self.lightWago, self.lightMotor, self.zoomMotor)
        img = myimage(self._drawing)
        img.save(filename)

    def set_light_in(self):
        set_light_in(self.lightWago, self.lightMotor, self.zoomMotor)

    def setSampleInfo(self, sample_info):
        self.currentSampleInfo = sample_info

    def emitDiffractometerMoved(self, *args):
        self.emit("diffractometerMoved", ())

    def isReady(self):
        return self.isValid() and not any(
            [
                m.motorIsMoving()
                for m in (
                    self.sampleXMotor,
                    self.sampleYMotor,
                    self.zoomMotor,
                    self.phiMotor,
                    self.phizMotor,
                    self.phiyMotor,
                )
            ]
        )

    def isValid(self):
        return (
            self.sampleXMotor is not None
            and self.sampleYMotor is not None
            and self.zoomMotor is not None
            and self.phiMotor is not None
            and self.phizMotor is not None
            and self.phiyMotor is not None
            and HWR.beamline.microscope.camera is not None
        )

    def in_plate_mode(self):
        return False

    def apertureChanged(self, *args):
        # will trigger minidiffReady signal for update of beam size in video
        self.equipmentReady()

    def equipmentReady(self):
        self.emit("minidiffReady", ())

    def equipmentNotReady(self):
        self.emit("minidiffNotReady", ())

    def wagoLightStateChanged(self, state):
        pass

    def phiMotorStateChanged(self, state):
        self.emit("phiMotorStateChanged", (state,))
        self.emit("minidiffStateChanged", (state,))

    def phizMotorStateChanged(self, state):
        self.emit("phizMotorStateChanged", (state,))
        self.emit("minidiffStateChanged", (state,))

    def phiyMotorStateChanged(self, state):
        self.emit("phiyMotorStateChanged", (state,))
        self.emit("minidiffStateChanged", (state,))

    def getCalibrationData(self, offset):
        if self.zoomMotor is not None:
            if self.zoomMotor.hasObject("positions"):
                for position in self.zoomMotor["positions"]:
                    if abs(position.offset - offset) <= self.zoomMotor.delta:
                        calibrationData = position["calibrationData"]
                        return (
                            float(calibrationData.pixelsPerMmY) or 0,
                            float(calibrationData.pixelsPerMmZ) or 0,
                        )
        return (None, None)

    def get_pixels_per_mm(self):
        self.pixelsPerMmY, self.pixelsPerMmZ = self.getCalibrationData(None)
        return self.pixelsPerMmY, self.pixelsPerMmZ

    def getBeamInfo(self, callback=None):
        beam_info = HWR.beamline.beam.get_info_dict()
        if callable(callback):
            callback(beam_info)
        return beam_info

    def zoomMotorPredefinedPositionChanged(self, positionName, offset=None):
        if not positionName:
            return
        self.pixelsPerMmY, self.pixelsPerMmZ = self.getCalibrationData(offset)
        self.emit("zoomMotorPredefinedPositionChanged", (positionName, offset))

    def zoomMotorStateChanged(self, state):
        self.emit("zoomMotorStateChanged", (state,))
        self.emit("minidiffStateChanged", (state,))

    def sampleXMotorStateChanged(self, state):
        self.emit("sampxMotorStateChanged", (state,))
        self.emit("minidiffStateChanged", (state,))

    def sampleYMotorStateChanged(self, state):
        self.emit("sampyMotorStateChanged", (state,))
        self.emit("minidiffStateChanged", (state,))

    def invalidateCentring(self):
        if self.current_centring_procedure is None and self.centringStatus["valid"]:
            self.centringStatus = {"valid": False}
            self.emitProgressMessage("")
            self.emit("centringInvalid", ())

    def phizMotorMoved(self, pos):
        if time.time() - self.centredTime > 1.0:
            self.invalidateCentring()

    def phiyMotorMoved(self, pos):
        if time.time() - self.centredTime > 1.0:
            self.invalidateCentring()

    def sampleXMotorMoved(self, pos):
        if time.time() - self.centredTime > 1.0:
            self.invalidateCentring()

    def sampleYMotorMoved(self, pos):
        if time.time() - self.centredTime > 1.0:
            self.invalidateCentring()

    def sampleChangerSampleIsLoaded(self, state):
        if time.time() - self.centredTime > 1.0:
            self.invalidateCentring()

    # def getBeamPosX(self):
    #     return self.imgWidth / 2
    #
    # def getBeamPosY(self):
    #     return self.imgHeight / 2

    def move_to_beam(self, x, y):
        self.pixelsPerMmY, self.pixelsPerMmZ = self.getCalibrationData(
            self.zoomMotor.get_value()
        )

        if None in (self.pixelsPerMmY, self.pixelsPerMmZ):
            return 0, 0
        beam_pos_x, beam_pos_y = HWR.beamline.beam.get_screen_position()
        dx = (x - beam_pos_x) / self.pixelsPerMmY
        dy = (y - beam_pos_y) / self.pixelsPerMmZ

        phi_angle = math.radians(
            self.centringPhi.direction * self.centringPhi.get_value()
        )

        sampx = -self.centringSamplex.direction * self.centringSamplex.get_value()
        sampy = self.centringSampley.direction * self.centringSampley.get_value()

        phiy = self.centringPhiy.direction * self.centringPhiy.get_value()
        phiz = self.centringPhiz.direction * self.centringPhiz.get_value()

        rotMatrix = numpy.matrix(
            [
                [math.cos(phi_angle), -math.sin(phi_angle)],
                [math.sin(phi_angle), math.cos(phi_angle)],
            ]
        )
        invRotMatrix = numpy.array(rotMatrix.I)

        dsampx, dsampy = numpy.dot(numpy.array([0, dy]), invRotMatrix)

        chi_angle = math.radians(self.chiAngle)
        chiRot = numpy.matrix(
            [
                [math.cos(chi_angle), -math.sin(chi_angle)],
                [math.sin(chi_angle), math.cos(chi_angle)],
            ]
        )

        sx, sy = numpy.dot(numpy.array([dsampx, dsampy]), numpy.array(chiRot))

        sampx = sampx + sx
        sampy = sampy + sy
        phiy = phiy + dx

        try:
            self.centringSamplex.set_value(-sampx)
            self.centringSampley.set_value(sampy)
            self.centringPhiy.set_value(-phiy)
        except BaseException:
            logging.getLogger("HWR").exception(
                "MiniDiff: could not center to beam, aborting"
            )

    def getAvailableCentringMethods(self):
        return self.centringMethods.keys()

    def start_centring_method(self, method, sample_info=None):
        if not self.do_centring:
            self.emitCentringStarted(method)

            def fake_centring_procedure():
                return {"motors": {}, "method": method, "valid": True}

            self.current_centring_procedure = gevent.spawn(fake_centring_procedure)
            self.emitCentringSuccessful()
            return

        if self.currentCentringMethod is not None:
            logging.getLogger("HWR").error(
                "MiniDiff: already in centring method %s" % self.currentCentringMethod
            )
            return

        curr_time = time.strftime("%Y-%m-%d %H:%M:%S")
        self.centringStatus = {"valid": False, "startTime": curr_time}

        self.emitCentringStarted(method)

        try:
            fun = self.centringMethods[method]
        except KeyError as diag:
            logging.getLogger("HWR").error(
                "MiniDiff: unknown centring method (%s)" % str(diag)
            )
            self.emitCentringFailed()
        else:
            try:
                fun(sample_info)
            except BaseException:
                logging.getLogger("HWR").exception("MiniDiff: problem while centring")
                self.emitCentringFailed()

    def cancel_centring_method(self, reject=False):
        if self.current_centring_procedure is not None:
            try:
                self.current_centring_procedure.kill()
            except BaseException:
                logging.getLogger("HWR").exception(
                    "MiniDiff: problem aborting the centring method"
                )
            try:
                fun = self.cancel_centring_methods[self.currentCentringMethod]
            except KeyError as diag:
                self.emitCentringFailed()
            else:
                try:
                    fun()
                except BaseException:
                    self.emitCentringFailed()
        else:
            self.emitCentringFailed()

        self.emitProgressMessage("")

        if reject:
            self.rejectCentring()

    def currentCentringMethod(self):
        return self.currentCentringMethod

    def saveCurrentPos(self):
        self.centringStatus["motors"] = self.get_positions()
        self.accept_centring()

    def start_manual_centring(self, sample_info=None):
        beam_pos_x, beam_pos_y = HWR.beamline.beam.get_screen_position()
        self.current_centring_procedure = sample_centring.start(
            {
                "phi": self.centringPhi,
                "phiy": self.centringPhiy,
                "sampx": self.centringSamplex,
                "sampy": self.centringSampley,
                "phiz": self.centringPhiz,
            },
            self.pixelsPerMmY,
            self.pixelsPerMmZ,
            beam_pos_x,
            beam_pos_y,
            chi_angle=self.chiAngle,
        )

        self.current_centring_procedure.link(self.manualCentringDone)

    def motor_positions_to_screen(self, centred_positions_dict):
        self.pixelsPerMmY, self.pixelsPerMmZ = self.getCalibrationData(
            self.zoomMotor.get_value()
        )
        if None in (self.pixelsPerMmY, self.pixelsPerMmZ):
            return 0, 0
        phi_angle = math.radians(
            self.centringPhi.direction * self.centringPhi.get_value()
        )
        sampx = self.centringSamplex.direction * (
            centred_positions_dict["sampx"] - self.centringSamplex.get_value()
        )
        sampy = self.centringSampley.direction * (
            centred_positions_dict["sampy"] - self.centringSampley.get_value()
        )
        phiy = self.centringPhiy.direction * (
            centred_positions_dict["phiy"] - self.centringPhiy.get_value()
        )
        phiz = self.centringPhiz.direction * (
            centred_positions_dict["phiz"] - self.centringPhiz.get_value()
        )
        rotMatrix = numpy.matrix(
            [
                math.cos(phi_angle),
                -math.sin(phi_angle),
                math.sin(phi_angle),
                math.cos(phi_angle),
            ]
        )
        rotMatrix.shape = (2, 2)
        invRotMatrix = numpy.array(rotMatrix.I)
        dsx, dsy = (
            numpy.dot(numpy.array([sampx, sampy]), invRotMatrix) * self.pixelsPerMmY
        )
        chi_angle = math.radians(self.chiAngle)
        chiRot = numpy.matrix(
            [
                math.cos(chi_angle),
                -math.sin(chi_angle),
                math.sin(chi_angle),
                math.cos(chi_angle),
            ]
        )
        chiRot.shape = (2, 2)
        sx, sy = numpy.dot(numpy.array([0, dsy]), numpy.array(chiRot))  # .I))
        beam_pos_x, beam_pos_y = HWR.beamline.beam.get_screen_position()

        x = sx + (phiy * self.pixelsPerMmY) + beam_pos_x
        y = sy + (phiz * self.pixelsPerMmZ) + beam_pos_y

        return float(x), float(y)

    def get_centred_point_from_coord(self, x, y, return_by_names=None):
<<<<<<< HEAD
        beam_pos_x, beam_pos_y = HWR.beamline.beam.get_screen_position()
        dx = (x -  beam_pos_x) / self.pixelsPerMmY
        dy = (y -  beam_pos_y) / self.pixelsPerMmZ
=======
        beam_pos_x, beam_pos_y = HWR.beamline.beam.get_beam_position()
        dx = (x - beam_pos_x) / self.pixelsPerMmY
        dy = (y - beam_pos_y) / self.pixelsPerMmZ
>>>>>>> ffbf5e06

        self.pixelsPerMmY, self.pixelsPerMmZ = self.getCalibrationData(
            self.zoomMotor.get_value()
        )

        if None in (self.pixelsPerMmY, self.pixelsPerMmZ):
            return 0, 0

        phi_angle = math.radians(self.centringPhi.get_value())
        sampx = self.centringSamplex.get_value()
        sampy = self.centringSampley.get_value()
        phiy = self.centringPhiy.get_value()
        phiz = self.centringPhiz.get_value()

        rotMatrix = numpy.matrix(
            [
                math.cos(phi_angle),
                -math.sin(phi_angle),
                math.sin(phi_angle),
                math.cos(phi_angle),
            ]
        )
        rotMatrix.shape = (2, 2)
        invRotMatrix = numpy.array(rotMatrix.I)

        dsampx, dsampy = numpy.dot(numpy.array([0, dy]), invRotMatrix)
        sampx = sampx + dsampx
        sampy = sampy + dsampy
        phiy = phiy - dx

        #        chi_angle = math.radians(self.chiAngle)
        #        chiRot = numpy.matrix([math.cos(chi_angle), -math.sin(chi_angle),
        #                               math.sin(chi_angle), math.cos(chi_angle)])
        #        chiRot.shape = (2,2)
        #        sx, sy = numpy.dot(numpy.array([0, dsy]),
        #                           numpy.array(chiRot)) ))

        return {
            "phi": self.centringPhi.get_value(),
            "phiz": float(phiz),
            "phiy": float(phiy),
            "sampx": float(sampx),
            "sampy": float(sampy),
        }

    def manualCentringDone(self, manual_centring_procedure):
        try:
            motor_pos = manual_centring_procedure.get()
            if isinstance(motor_pos, gevent.GreenletExit):
                raise motor_pos
        except BaseException:
            logging.exception("Could not complete manual centring")
            self.emitCentringFailed()
        else:
            self.emitProgressMessage("Moving sample to centred position...")
            self.emitCentringMoving()
            try:
                sample_centring.end()
            except BaseException:
                logging.exception("Could not move to centred position")
                self.emitCentringFailed()

            # logging.info("EMITTING CENTRING SUCCESSFUL")
            self.centredTime = time.time()
            self.emitCentringSuccessful()
            self.emitProgressMessage("")

    def autoCentringDone(self, auto_centring_procedure):
        self.emitProgressMessage("")
        self.emit("newAutomaticCentringPoint", (-1, -1))

        try:
            res = auto_centring_procedure.get()
        except Exception:
            logging.error("Could not complete automatic centring")
            self.emitCentringFailed()
            self.rejectCentring()
        else:
            if res is None:
                logging.error("Could not complete automatic centring")
                self.emitCentringFailed()
                self.rejectCentring()
            else:
                self.emitCentringSuccessful()
                if not self.user_confirms_centring:
                    self.accept_centring()

    def start_auto_centring(self, sample_info=None, loop_only=False):
<<<<<<< HEAD
        beam_pos_x,  beam_pos_y = HWR.beamline.beam.get_screen_position()
=======
        beam_pos_x, beam_pos_y = HWR.beamline.beam.get_beam_position()
>>>>>>> ffbf5e06

        self.current_centring_procedure = sample_centring.start_auto(
            self.camera,
            {
                "phi": self.centringPhi,
                "phiy": self.centringPhiy,
                "sampx": self.centringSamplex,
                "sampy": self.centringSampley,
                "phiz": self.centringPhiz,
            },
            self.pixelsPerMmY,
            self.pixelsPerMmZ,
            beam_pos_x,
            beam_pos_y,
            chi_angle=float(self.chiAngle),
            msg_cb=self.emitProgressMessage,
            new_point_cb=lambda point: self.emit("newAutomaticCentringPoint", point),
        )

        self.current_centring_procedure.link(self.autoCentringDone)

        self.emitProgressMessage("Starting automatic centring procedure...")

    @task
    def moveToCentredPosition(self, centred_position):
        return self.moveMotors(centred_position.as_dict())

    def imageClicked(self, x, y, xi, yi):
        sample_centring.user_click(x, y)

    def emitCentringStarted(self, method):
        self.currentCentringMethod = method
        self.emit("centringStarted", (method, False))

    def accept_centring(self):
        self.centringStatus["valid"] = True
        self.centringStatus["accepted"] = True
        self.emit("centringAccepted", (True, self.getCentringStatus()))

    def rejectCentring(self):
        if self.current_centring_procedure:
            self.current_centring_procedure.kill()
        self.centringStatus = {"valid": False}
        self.emitProgressMessage("")
        self.emit("centringAccepted", (False, self.getCentringStatus()))

    def emitCentringMoving(self):
        self.emit("centringMoving", ())

    def emitCentringFailed(self):
        self.centringStatus = {"valid": False}
        method = self.currentCentringMethod
        self.currentCentringMethod = None
        self.current_centring_procedure = None
        self.emit("centringFailed", (method, self.getCentringStatus()))

    def emitCentringSuccessful(self):
        if self.current_centring_procedure is not None:
            curr_time = time.strftime("%Y-%m-%d %H:%M:%S")
            self.centringStatus["endTime"] = curr_time
            self.centringStatus["motors"] = self.get_positions()
            centred_pos = self.current_centring_procedure.get()
            for role in self.centringStatus["motors"]:
                motor = self.getObjectByRole(role)
                try:
                    self.centringStatus["motors"][role] = centred_pos[motor]
                except KeyError:
                    continue

            self.centringStatus["method"] = self.currentCentringMethod
            self.centringStatus["valid"] = True

            method = self.currentCentringMethod
            self.emit("centringSuccessful", (method, self.getCentringStatus()))
            self.currentCentringMethod = None
            self.current_centring_procedure = None
        else:
            logging.getLogger("HWR").debug(
                "MiniDiff: trying to emit centringSuccessful outside of a centring"
            )

    def emitProgressMessage(self, msg=None):
        # logging.getLogger("HWR").debug("%s: %s", self.name(), msg)
        self.emit("progressMessage", (msg,))

    def getCentringStatus(self):
        return copy.deepcopy(self.centringStatus)

    def get_positions(self):
        return {
            "phi": float(self.phiMotor.get_value()),
            "focus": float(self.focusMotor.get_value()),
            "phiy": float(self.phiyMotor.get_value()),
            "phiz": float(self.phizMotor.get_value()),
            "sampx": float(self.sampleXMotor.get_value()),
            "sampy": float(self.sampleYMotor.get_value()),
            "kappa": float(self.kappaMotor.get_value()) if self.kappaMotor else None,
            "kappa_phi": float(self.kappaPhiMotor.get_value())
            if self.kappaPhiMotor
            else None,
            "zoom": float(self.zoomMotor.get_value()),
        }

    def moveMotors(self, roles_positions_dict):
        motor = {
            "phi": self.phiMotor,
            "focus": self.focusMotor,
            "phiy": self.phiyMotor,
            "phiz": self.phizMotor,
            "sampx": self.sampleXMotor,
            "sampy": self.sampleYMotor,
            "kappa": self.kappaMotor,
            "kappa_phi": self.kappaPhiMotor,
            "zoom": self.zoomMotor,
        }

        for role, pos in roles_positions_dict.items():
            m = motor.get(role)
            if None not in (m, pos):
                m.set_value(pos)

        # TODO: remove this sleep, the motors states should
        # be MOVING since the beginning (or READY if move is
        # already finished)
        time.sleep(1)

        while not all(
            [m.getState() == m.READY for m in motor.values() if m is not None]
        ):
            time.sleep(0.1)

    def takeSnapshots(self, image_count, wait=False):
        HWR.beamline.microscope.camera.forceUpdate = True

        snapshotsProcedure = gevent.spawn(
            take_snapshots,
            image_count,
            self.lightWago,
            self.lightMotor,
            self.phiMotor,
            self.zoomMotor,
            self._drawing,
        )
        self.emit("centringSnapshots", (None,))
        self.emitProgressMessage("Taking snapshots")
        self.centringStatus["images"] = []
        snapshotsProcedure.link(self.snapshotsDone)

        if wait:
            self.centringStatus["images"] = snapshotsProcedure.get()

    def snapshotsDone(self, snapshotsProcedure):
        HWR.beamline.microscope.camera.forceUpdate = False

        try:
            self.centringStatus["images"] = snapshotsProcedure.get()
        except BaseException:
            logging.getLogger("HWR").exception(
                "MiniDiff: could not take crystal snapshots"
            )
            self.emit("centringSnapshots", (False,))
            self.emitProgressMessage("")
        else:
            self.emit("centringSnapshots", (True,))
            self.emitProgressMessage("")
        self.emitProgressMessage("Sample is centred!")
        # self.emit('centringAccepted', (True,self.getCentringStatus()))

    def simulateAutoCentring(self, sample_info=None):
        pass

    def wait_ready(self, timeout=None):
        pass<|MERGE_RESOLUTION|>--- conflicted
+++ resolved
@@ -483,7 +483,7 @@
         return self.pixelsPerMmY, self.pixelsPerMmZ
 
     def getBeamInfo(self, callback=None):
-        beam_info = HWR.beamline.beam.get_info_dict()
+        beam_info = HWR.beamline.beam.get_beam_info()
         if callable(callback):
             callback(beam_info)
         return beam_info
@@ -545,7 +545,7 @@
 
         if None in (self.pixelsPerMmY, self.pixelsPerMmZ):
             return 0, 0
-        beam_pos_x, beam_pos_y = HWR.beamline.beam.get_screen_position()
+        beam_pos_x, beam_pos_y = HWR.beamline.beam.get_beam_position()
         dx = (x - beam_pos_x) / self.pixelsPerMmY
         dy = (y - beam_pos_y) / self.pixelsPerMmZ
 
@@ -664,7 +664,7 @@
         self.accept_centring()
 
     def start_manual_centring(self, sample_info=None):
-        beam_pos_x, beam_pos_y = HWR.beamline.beam.get_screen_position()
+        beam_pos_x, beam_pos_y = HWR.beamline.beam.get_beam_position()
         self.current_centring_procedure = sample_centring.start(
             {
                 "phi": self.centringPhi,
@@ -727,7 +727,7 @@
         )
         chiRot.shape = (2, 2)
         sx, sy = numpy.dot(numpy.array([0, dsy]), numpy.array(chiRot))  # .I))
-        beam_pos_x, beam_pos_y = HWR.beamline.beam.get_screen_position()
+        beam_pos_x, beam_pos_y = HWR.beamline.beam.get_beam_position()
 
         x = sx + (phiy * self.pixelsPerMmY) + beam_pos_x
         y = sy + (phiz * self.pixelsPerMmZ) + beam_pos_y
@@ -735,15 +735,9 @@
         return float(x), float(y)
 
     def get_centred_point_from_coord(self, x, y, return_by_names=None):
-<<<<<<< HEAD
-        beam_pos_x, beam_pos_y = HWR.beamline.beam.get_screen_position()
-        dx = (x -  beam_pos_x) / self.pixelsPerMmY
-        dy = (y -  beam_pos_y) / self.pixelsPerMmZ
-=======
         beam_pos_x, beam_pos_y = HWR.beamline.beam.get_beam_position()
         dx = (x - beam_pos_x) / self.pixelsPerMmY
         dy = (y - beam_pos_y) / self.pixelsPerMmZ
->>>>>>> ffbf5e06
 
         self.pixelsPerMmY, self.pixelsPerMmZ = self.getCalibrationData(
             self.zoomMotor.get_value()
@@ -832,11 +826,7 @@
                     self.accept_centring()
 
     def start_auto_centring(self, sample_info=None, loop_only=False):
-<<<<<<< HEAD
-        beam_pos_x,  beam_pos_y = HWR.beamline.beam.get_screen_position()
-=======
         beam_pos_x, beam_pos_y = HWR.beamline.beam.get_beam_position()
->>>>>>> ffbf5e06
 
         self.current_centring_procedure = sample_centring.start_auto(
             self.camera,
