--- conflicted
+++ resolved
@@ -58,11 +58,7 @@
                   LOWLIMIT: "LowLimit",
                   HIGHLIMIT: "HighLimit",
                   NOTINITIALIZED: "NotInitialized",
-<<<<<<< HEAD
-                  MOVESTARTED: "MoveStated"}
-=======
                   MOVESTARTED: "MoveStarted"}
->>>>>>> 7a13ab5b
 
     @staticmethod
     def tostring(state):
