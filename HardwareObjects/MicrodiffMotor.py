import math
import logging
import time
from gevent import Timeout
from AbstractMotor import AbstractMotor
import traceback

class MD2TimeoutError(Exception):
    pass

"""
Example xml file:
<device class="MicrodiffMotor">
  <username>phiy</username>
  <exporter_address>wid30bmd2s:9001</exporter_address>
  <motor_name>AlignmentY</motor_name>
  <GUIstep>1.0</GUIstep>
  <unit>-1e-3</unit>
  <resolution>1e-2</resolution>
</device>
"""

class MicrodiffMotor(AbstractMotor):
    (NOTINITIALIZED, UNUSABLE, READY, MOVESTARTED, MOVING, ONLIMIT) = (0,1,2,3,4,5)
    EXPORTER_TO_MOTOR_STATE = { "Invalid": NOTINITIALIZED,
                                "Fault": UNUSABLE,
                                "Ready": READY,
                                "Moving": MOVING,
                                "Created": NOTINITIALIZED,
                                "Initializing": NOTINITIALIZED,
                                "Unknown": UNUSABLE,
                                "Offline": UNUSABLE,
                                "LowLim": ONLIMIT,
                                "HighLim": ONLIMIT }

    TANGO_TO_MOTOR_STATE = {"STANDBY": READY,
                            "MOVING": MOVING}
    
    def __init__(self, name):
        AbstractMotor.__init__(self, name) 
        self.motor_pos_attr_suffix = "Position"
        self.motor_state_attr_suffix = "State"
    
    def init(self):
        self.position = None
        #assign value to motor_name
        self.motor_name = self.getProperty("motor_name")
 
        self.GUIstep = self.getProperty("GUIstep")
        
        self.motor_resolution = self.getProperty("resolution")
        if self.motor_resolution is None:
           self.motor_resolution = 0.0001

        # this is ugly : I added it to make the centring procedure happy
        self.specName = self.motor_name

        self.motorState = MicrodiffMotor.NOTINITIALIZED
        
        self.position_attr = self.getChannelObject("%s%s" % (self.motor_name, self.motor_pos_attr_suffix))
<<<<<<< HEAD

=======
>>>>>>> 674c32da
        if not self.position_attr:
            self.position_attr = self.addChannel({"type": "exporter",
                                                  "name": "%sPosition" %self.motor_name},
                                                  self.motor_name + self.motor_pos_attr_suffix)
        
        if self.position_attr is not None:
            self.state_attr = self.getChannelObject("%s%s" % (self.motor_name, self.motor_state_attr_suffix))
            if not self.state_attr:
                self.state_attr = self.addChannel({"type": "exporter",
                                                   "name": "%sState" %self.motor_name},
                                                   self.motor_name + self.motor_state_attr_suffix)
                
            self.position_attr.connectSignal("update", self.motorPositionChanged)
            self.state_attr.connectSignal("update", self.motorStateChanged)
            
            self.motors_state_attr = self.getChannelObject("motor_states")
            if not self.motors_state_attr:
                self.motors_state_attr = self.addChannel({"type": "exporter",
                                                          "name": "motor_states"},
                                                          "MotorStates")
            self.motors_state_attr.connectSignal("update", self.updateMotorState)
            
            self._motor_abort = self.getCommandObject("abort")
<<<<<<< HEAD
            if not self._motor_abort:
=======
            if not self._motro_abort:
>>>>>>> 674c32da
                self._motor_abort = self.addCommand({"type": "exporter",
                                                     "name": "abort" },
                                                     "abort")
            
            self.get_dynamic_limits_cmd = self.getCommandObject("get%sDynamicLimits" % self.motor_name)
            if not self.get_dynamic_limits_cmd:
                self.get_dynamic_limits_cmd = self.addCommand({"type": "exporter",
                                                               "name": "get%sDynamicLimits" % self.motor_name},
                                                               "getMotorDynamicLimits")
            
            self.get_limits_cmd = self.getCommandObject("getMotorLimits")
            if not self.get_limits_cmd:
                self.get_limits_cmd = self.addCommand({"type": "exporter",
                                                       "name": "get_limits"},
                                                       "getMotorLimits")
                
            self.get_max_speed_cmd = self.getCommandObject("getMotorMaxSpeed")
            if not self.get_max_spped_cmd:
                self.get_max_speed_cmd = self.addCommand({"type": "exporter",
                                                          "name": "get_max_speed"},
                                                          "getMotorMaxSpeed")
            
            self.home_cmd = self.getCommandObject("homing")
            if not self.home_cmd:
                self.home_cmd = self.addCommand({"type": "exporter",
                                                 "name": "homing" },
                                                 "startHomingMotor")
<<<<<<< HEAD
=======
>>>>>>> f56392a... MicrodiffMotor: load configuration from configuration file first, fall back to in-place definition if not present. Revert change in state mapping.
>>>>>>> 674c32da
            
        self.motorPositionChanged(self.position_attr.getValue())

    def connectNotify(self, signal):
        if signal == 'positionChanged':
            self.emit('positionChanged', (self.get_position(), ))
        elif signal == 'stateChanged':
            self.motorStateChanged(self.get_state())
        elif signal == 'limitsChanged':
            self.motorLimitsChanged()  
 
    def updateState(self):
        self.setIsReady(self.motorState > MicrodiffMotor.UNUSABLE)

    def setIsReady(self, value):
        if value == True:
            self.set_ready()
            
    def updateMotorState(self, motor_states):
        d = dict([x.split("=") for x in motor_states])
        #Some are like motors but have no state
        # we set them to ready
        if d.get(self.motor_name) is None:
            new_motor_state = MicrodiffMotor.READY    
        else:
            if d[self.motor_name] in MicrodiffMotor.EXPORTER_TO_MOTOR_STATE:
                new_motor_state = MicrodiffMotor.EXPORTER_TO_MOTOR_STATE[d[self.motor_name]]
            else:
                new_motor_state = MicrodiffMotor.TANGO_TO_MOTOR_STATE[d[self.motor_name]]
        if self.motorState == new_motor_state:
          return
        self.motorState = new_motor_state
        self.motorStateChanged(self.motorState)

    def motorStateChanged(self, state):
        logging.getLogger().debug("%s: in motorStateChanged: motor state changed to %s", self.name(), state)
        self.updateState()
        self.emit('stateChanged', (state, ))

    def get_state(self):
        if self.motorState == MicrodiffMotor.NOTINITIALIZED:
            if self.state_attr.getValue() in MicrodiffMotor.EXPORTER_TO_MOTOR_STATE:
                self.motorState = MicrodiffMotor.EXPORTER_TO_MOTOR_STATE[self.state_attr.getValue()]
            else:
                self.motorState = MicrodiffMotor.TANGO_TO_MOTOR_STATE[self.state_attr.getValue().name]
            self.motorStateChanged(self.motorState)
                #self.updateMotorState(self.motors_state_attr.getValue())
        return self.motorState
    
    def get_state(self):
        return self.getState()
    
    def motorLimitsChanged(self):
        self.emit('limitsChanged', (self.get_limits(), ))
                     
    def get_limits(self):
        dynamic_limits = self.getDynamicLimits()
        if dynamic_limits != (-1E4, 1E4):
            return dynamic_limits
        else: 
            try:
              low_lim,hi_lim = map(float, self.get_limits_cmd(self.motor_name))
              if low_lim==float(1E999) or hi_lim==float(1E999):
                  raise ValueError
              return low_lim, hi_lim
            except:
              return (-1E4, 1E4)

    def get_limits(self):
        return self.getLimits()
    
    def getDynamicLimits(self):
        try:
          low_lim,hi_lim = map(float, self.get_dynamic_limits_cmd(self.motor_name))
          if low_lim==float(1E999) or hi_lim==float(1E999):
            raise ValueError
          return low_lim, hi_lim
        except:
          return (-1E4, 1E4)

    def getMaxSpeed(self):
        return self.get_max_speed_cmd(self.motor_name)

    def motorPositionChanged(self, absolute_position, private={}):
        if not None in (absolute_position, self.position):
            if abs(absolute_position - self.position) <= self.motor_resolution:
                return
        self.position = absolute_position
        self.emit('positionChanged', (self.position, ))

    def get_position(self):
        if self.position_attr is not None:   
           self.position = self.position_attr.getValue()
        return self.position
 
    def getDialPosition(self):
        return self.get_position()

    def move(self, absolutePosition, wait=True, timeout=None):
        #if self.get_state() != MicrodiffMotor.NOTINITIALIZED:
        if abs(self.position - absolutePosition) >= self.motor_resolution:
           self.position_attr.setValue(absolutePosition) #absolutePosition-self.offset)

    def moveRelative(self, relativePosition):
        self.move(self.get_position() + relativePosition)

    def syncMoveRelative(self, relative_position, timeout=None):
        return self.syncMove(self.get_position() + relative_position)

    def waitEndOfMove(self, timeout=None):
        with Timeout(timeout):
           time.sleep(0.1)
           while self.motorState == MicrodiffMotor.MOVING:
              time.sleep(0.1) 

    def syncMove(self, position, timeout=None):
        self.move(position)
        try:
          self.waitEndOfMove(timeout)
        except:
          raise MD2TimeoutError

    def motorIsMoving(self):
        return self.isReady() and self.motorState == MicrodiffMotor.MOVING 
 
    def getMotorMnemonic(self):
        return self.motor_name

    def stop(self):
        if self.get_state() != MicrodiffMotor.NOTINITIALIZED:
          self._motor_abort()

    def homeMotor(self, timeout=None):
        self.home_cmd(self.motor_name)
        try:
            self.waitEndOfMove(timeout)
        except:
            raise MD2TimeoutError<|MERGE_RESOLUTION|>--- conflicted
+++ resolved
@@ -58,10 +58,7 @@
         self.motorState = MicrodiffMotor.NOTINITIALIZED
         
         self.position_attr = self.getChannelObject("%s%s" % (self.motor_name, self.motor_pos_attr_suffix))
-<<<<<<< HEAD
-
-=======
->>>>>>> 674c32da
+
         if not self.position_attr:
             self.position_attr = self.addChannel({"type": "exporter",
                                                   "name": "%sPosition" %self.motor_name},
@@ -85,11 +82,7 @@
             self.motors_state_attr.connectSignal("update", self.updateMotorState)
             
             self._motor_abort = self.getCommandObject("abort")
-<<<<<<< HEAD
             if not self._motor_abort:
-=======
-            if not self._motro_abort:
->>>>>>> 674c32da
                 self._motor_abort = self.addCommand({"type": "exporter",
                                                      "name": "abort" },
                                                      "abort")
@@ -117,10 +110,6 @@
                 self.home_cmd = self.addCommand({"type": "exporter",
                                                  "name": "homing" },
                                                  "startHomingMotor")
-<<<<<<< HEAD
-=======
->>>>>>> f56392a... MicrodiffMotor: load configuration from configuration file first, fall back to in-place definition if not present. Revert change in state mapping.
->>>>>>> 674c32da
             
         self.motorPositionChanged(self.position_attr.getValue())
 
