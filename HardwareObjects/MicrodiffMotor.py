import math
import logging
import time
from gevent import Timeout
from AbstractMotor import AbstractMotor
import traceback

class MD2TimeoutError(Exception):
    pass

"""
Example xml file:
<device class="MicrodiffMotor">
  <username>phiy</username>
  <exporter_address>wid30bmd2s:9001</exporter_address>
  <motor_name>AlignmentY</motor_name>
  <GUIstep>1.0</GUIstep>
  <unit>-1e-3</unit>
  <resolution>1e-2</resolution>
</device>
"""

class MicrodiffMotor(AbstractMotor):
    (NOTINITIALIZED, UNUSABLE, READY, MOVESTARTED, MOVING, ONLIMIT) = (0,1,3,4,5,6)
    EXPORTER_TO_MOTOR_STATE = { "Invalid": NOTINITIALIZED,
                                "Fault": UNUSABLE,
                                "Ready": READY,
                                "Moving": MOVING,
                                "Created": NOTINITIALIZED,
                                "Initializing": NOTINITIALIZED,
                                "Unknown": UNUSABLE,
                                "Offline": UNUSABLE,
                                "LowLim": ONLIMIT,
                                "HighLim": ONLIMIT }

    TANGO_TO_MOTOR_STATE = {"STANDBY": READY,
                            "MOVING": MOVING}
    
    def __init__(self, name):
        AbstractMotor.__init__(self, name) 
        self.motor_pos_attr_suffix = "Position"
        self.motor_state_attr_suffix = "State"
    
    def init(self):
        self.position = None
        #assign value to motor_name
        self.motor_name = self.getProperty("motor_name")
 
        self.GUIstep = self.getProperty("GUIstep")
        
        self.motor_resolution = self.getProperty("resolution")
        if self.motor_resolution is None:
           self.motor_resolution = 0.0001

        # this is ugly : I added it to make the centring procedure happy
        self.specName = self.motor_name

        self.motorState = MicrodiffMotor.NOTINITIALIZED
        
        self.position_attr = self.getChannelObject("%s%s" % (self.motor_name, self.motor_pos_attr_suffix))
<<<<<<< HEAD
        self.state_attr = self.getChannelObject("%s%s" % (self.motor_name, self.motor_state_attr_suffix))
        
        if self.position_attr is not None:
            self.position_attr.connectSignal("update", self.motorPositionChanged)
            self.state_attr.connectSignal("update", self.motorStateChanged)
            
            self._motor_abort = self.getCommandObject("abort")
            self.get_dynamic_limits_cmd = self.getCommandObject("get%sDynamicLimits" % self.motor_name)
            self.get_limits_cmd = self.getCommandObject("getMotorLimits")
            self.get_max_speed_cmd = self.getCommandObject("getMotorMaxSpeed")
            self.home_cmd = self.getCommandObject("homing")
=======
        if not self.position_attr:
            self.position_attr = self.addChannel({"type": "exporter",
                                                  "name": "%sPosition" %self.motor_name},
                                                  self.motor_name + self.motor_pos_attr_suffix)
        
        if self.position_attr is not None:
            self.state_attr = self.getChannelObject("%s%s" % (self.motor_name, self.motor_state_attr_suffix))
            if not self.state_attr:
                self.state_attr = self.addChannel({"type": "exporter",
                                                   "name": "%sState" %self.motor_name},
                                                   self.motor_name + self.motor_state_attr_suffix)
                
            self.position_attr.connectSignal("update", self.motorPositionChanged)
            self.state_attr.connectSignal("update", self.motorStateChanged)
            
            self.motors_state_attr = self.getChannelObject("motor_states")
            if not self.motors_state_attr:
                self.motors_state_attr = self.addChannel({"type": "exporter",
                                                          "name": "motor_states"},
                                                          "MotorStates")
            self.motors_state_attr.connectSignal("update", self.updateMotorState)
            
            self._motor_abort = self.getCommandObject("abort")
            if not self._motor_abort:
                self._motor_abort = self.addCommand({"type": "exporter",
                                                     "name": "abort" },
                                                     "abort")
            
            self.get_dynamic_limits_cmd = self.getCommandObject("get%sDynamicLimits" % self.motor_name)
            if not self.get_dynamic_limits_cmd:
                self.get_dynamic_limits_cmd = self.addCommand({"type": "exporter",
                                                               "name": "get%sDynamicLimits" % self.motor_name},
                                                               "getMotorDynamicLimits")
            
            self.get_limits_cmd = self.getCommandObject("getMotorLimits")
            if not self.get_limits_cmd:
                self.get_limits_cmd = self.addCommand({"type": "exporter",
                                                       "name": "get_limits"},
                                                       "getMotorLimits")
                
            self.get_max_speed_cmd = self.getCommandObject("getMotorMaxSpeed")
            if not self.get_max_spped_cmd:
                self.get_max_speed_cmd = self.addCommand({"type": "exporter",
                                                          "name": "get_max_speed"},
                                                          "getMotorMaxSpeed")
            
            self.home_cmd = self.getCommandObject("homing")
            if not self.home_cmd:
                self.home_cmd = self.addCommand({"type": "exporter",
                                                 "name": "homing" },
                                                 "startHomingMotor")
>>>>>>> 7a13ab5b
            
        self.motorPositionChanged(self.position_attr.getValue())

    def connectNotify(self, signal):
        if signal == 'positionChanged':
            self.emit('positionChanged', (self.get_position(), ))
        elif signal == 'stateChanged':
            self.motorStateChanged(self.get_state())
        elif signal == 'limitsChanged':
            self.motorLimitsChanged()  
 
    def updateState(self):
        self.setIsReady(self.motorState > MicrodiffMotor.UNUSABLE)

    def setIsReady(self, value):
        if value == True:
            self.set_ready()
            
    def updateMotorState(self, motor_states):
        d = dict([x.split("=") for x in motor_states])
        #Some are like motors but have no state
        # we set them to ready
        if d.get(self.motor_name) is None:
            new_motor_state = MicrodiffMotor.READY    
        else:
            if d[self.motor_name] in MicrodiffMotor.EXPORTER_TO_MOTOR_STATE:
                new_motor_state = MicrodiffMotor.EXPORTER_TO_MOTOR_STATE[d[self.motor_name]]
            else:
                new_motor_state = MicrodiffMotor.TANGO_TO_MOTOR_STATE[d[self.motor_name]]
        if self.motorState == new_motor_state:
          return
        self.motorState = new_motor_state
        self.motorStateChanged(self.motorState)

    def motorStateChanged(self, state):
<<<<<<< HEAD
        self.getState()
        #if state in MicrodiffMotor.EXPORTER_TO_MOTOR_STATE:
            #self.motorState = MicrodiffMotor.EXPORTER_TO_MOTOR_STATE[state]
        #else:
            #self.motorState = MicrodiffMotor.TANGO_TO_MOTOR_STATE[state.name]
=======
>>>>>>> 7a13ab5b
        logging.getLogger().debug("%s: in motorStateChanged: motor state changed to %s", self.name(), state)
        self.updateState()
        self.emit('stateChanged', (state, ))

    def get_state(self):
        if self.motorState == MicrodiffMotor.NOTINITIALIZED:
            if self.state_attr.getValue() in MicrodiffMotor.EXPORTER_TO_MOTOR_STATE:
                self.motorState = MicrodiffMotor.EXPORTER_TO_MOTOR_STATE[self.state_attr.getValue()]
            else:
                self.motorState = MicrodiffMotor.TANGO_TO_MOTOR_STATE[self.state_attr.getValue().name]
            self.motorStateChanged(self.motorState)
                #self.updateMotorState(self.motors_state_attr.getValue())
        return self.motorState
    
    def get_state(self):
        return self.getState()
    
    def motorLimitsChanged(self):
        self.emit('limitsChanged', (self.get_limits(), ))
                     
    def get_limits(self):
        dynamic_limits = self.getDynamicLimits()
        if dynamic_limits != (-1E4, 1E4):
            return dynamic_limits
        else: 
            try:
              low_lim,hi_lim = map(float, self.get_limits_cmd(self.motor_name))
              if low_lim==float(1E999) or hi_lim==float(1E999):
                  raise ValueError
              return low_lim, hi_lim
            except:
              return (-1E4, 1E4)

    def get_limits(self):
        return self.getLimits()
    
    def getDynamicLimits(self):
        try:
          low_lim,hi_lim = map(float, self.get_dynamic_limits_cmd(self.motor_name))
          if low_lim==float(1E999) or hi_lim==float(1E999):
            raise ValueError
          return low_lim, hi_lim
        except:
          return (-1E4, 1E4)

    def getMaxSpeed(self):
        return self.get_max_speed_cmd(self.motor_name)

    def motorPositionChanged(self, absolute_position, private={}):
        if not None in (absolute_position, self.position):
            if abs(absolute_position - self.position) <= self.motor_resolution:
                return
        self.position = absolute_position
        self.emit('positionChanged', (self.position, ))

<<<<<<< HEAD
    def getPosition(self):
=======
    def get_position(self):
>>>>>>> 7a13ab5b
        if self.position_attr is not None:   
           self.position = self.position_attr.getValue()
        return self.position
    
<<<<<<< HEAD
    def get_position(self):
        return self.getPosition()
    
=======
>>>>>>> 7a13ab5b
    def getDialPosition(self):
        return self.get_position()

    def move(self, absolutePosition, wait=True, timeout=None):
<<<<<<< HEAD
        #if self.getState() != MicrodiffMotor.NOTINITIALIZED:
=======
        #if self.get_state() != MicrodiffMotor.NOTINITIALIZED:
>>>>>>> 7a13ab5b
        if abs(self.position - absolutePosition) >= self.motor_resolution:
           self.position_attr.setValue(absolutePosition) #absolutePosition-self.offset)

    def moveRelative(self, relativePosition):
        self.move(self.get_position() + relativePosition)

    def syncMoveRelative(self, relative_position, timeout=None):
        return self.syncMove(self.get_position() + relative_position)

    def waitEndOfMove(self, timeout=None):
        with Timeout(timeout):
           time.sleep(0.1)
           while self.motorState == MicrodiffMotor.MOVING:
              time.sleep(0.1) 

    def syncMove(self, position, timeout=None):
        self.move(position)
        try:
          self.waitEndOfMove(timeout)
        except:
          raise MD2TimeoutError

    def motorIsMoving(self):
        return self.isReady() and self.motorState == MicrodiffMotor.MOVING 
 
    def getMotorMnemonic(self):
        return self.motor_name

    def stop(self):
        if self.get_state() != MicrodiffMotor.NOTINITIALIZED:
          self._motor_abort()

    def homeMotor(self, timeout=None):
        self.home_cmd(self.motor_name)
        try:
            self.waitEndOfMove(timeout)
        except:
            raise MD2TimeoutError<|MERGE_RESOLUTION|>--- conflicted
+++ resolved
@@ -58,19 +58,7 @@
         self.motorState = MicrodiffMotor.NOTINITIALIZED
         
         self.position_attr = self.getChannelObject("%s%s" % (self.motor_name, self.motor_pos_attr_suffix))
-<<<<<<< HEAD
-        self.state_attr = self.getChannelObject("%s%s" % (self.motor_name, self.motor_state_attr_suffix))
-        
-        if self.position_attr is not None:
-            self.position_attr.connectSignal("update", self.motorPositionChanged)
-            self.state_attr.connectSignal("update", self.motorStateChanged)
-            
-            self._motor_abort = self.getCommandObject("abort")
-            self.get_dynamic_limits_cmd = self.getCommandObject("get%sDynamicLimits" % self.motor_name)
-            self.get_limits_cmd = self.getCommandObject("getMotorLimits")
-            self.get_max_speed_cmd = self.getCommandObject("getMotorMaxSpeed")
-            self.home_cmd = self.getCommandObject("homing")
-=======
+
         if not self.position_attr:
             self.position_attr = self.addChannel({"type": "exporter",
                                                   "name": "%sPosition" %self.motor_name},
@@ -122,7 +110,6 @@
                 self.home_cmd = self.addCommand({"type": "exporter",
                                                  "name": "homing" },
                                                  "startHomingMotor")
->>>>>>> 7a13ab5b
             
         self.motorPositionChanged(self.position_attr.getValue())
 
@@ -158,14 +145,6 @@
         self.motorStateChanged(self.motorState)
 
     def motorStateChanged(self, state):
-<<<<<<< HEAD
-        self.getState()
-        #if state in MicrodiffMotor.EXPORTER_TO_MOTOR_STATE:
-            #self.motorState = MicrodiffMotor.EXPORTER_TO_MOTOR_STATE[state]
-        #else:
-            #self.motorState = MicrodiffMotor.TANGO_TO_MOTOR_STATE[state.name]
-=======
->>>>>>> 7a13ab5b
         logging.getLogger().debug("%s: in motorStateChanged: motor state changed to %s", self.name(), state)
         self.updateState()
         self.emit('stateChanged', (state, ))
@@ -221,30 +200,16 @@
         self.position = absolute_position
         self.emit('positionChanged', (self.position, ))
 
-<<<<<<< HEAD
-    def getPosition(self):
-=======
     def get_position(self):
->>>>>>> 7a13ab5b
         if self.position_attr is not None:   
            self.position = self.position_attr.getValue()
         return self.position
-    
-<<<<<<< HEAD
-    def get_position(self):
-        return self.getPosition()
-    
-=======
->>>>>>> 7a13ab5b
+ 
     def getDialPosition(self):
         return self.get_position()
 
     def move(self, absolutePosition, wait=True, timeout=None):
-<<<<<<< HEAD
-        #if self.getState() != MicrodiffMotor.NOTINITIALIZED:
-=======
         #if self.get_state() != MicrodiffMotor.NOTINITIALIZED:
->>>>>>> 7a13ab5b
         if abs(self.position - absolutePosition) >= self.motor_resolution:
            self.position_attr.setValue(absolutePosition) #absolutePosition-self.offset)
 
