--- conflicted
+++ resolved
@@ -29,10 +29,7 @@
                                 "Unknown": UNUSABLE,
                                 "LowLim": ONLIMIT,
                                 "HighLim": ONLIMIT }
-<<<<<<< HEAD
 
-=======
->>>>>>> ece063d5
     def __init__(self, name):
         Device.__init__(self, name)
         self.motor_pos_attr_suffix = "Position"
