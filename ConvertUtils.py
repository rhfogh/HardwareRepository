#! /usr/bin/env python
# encoding: utf-8#
#  Project: MXCuBE
#  https://github.com/mxcube.
#
#  This file is part of MXCuBE software.

"""General data and functions, that can be shared between different HardwareObjects

WARNING This must *always* be imported directly:
'import General', 'from General import', ...
Using from HardwareObjects import General (etc.) causes it to be imported twice
so that States.On == States.ON is *not* always true.
"""

from __future__ import division, absolute_import
from __future__ import print_function, unicode_literals

import sys

__author__ = "rhfogh"
__date__ = "19/06/17"

# Constants


# 'Borrowed' from six, pending installation as a dependency
PYVERSION = sys.version_info[0]
if PYVERSION > 2:
    string_types = (str,)
    text_type = str
    binary_type = bytes

    MAXSIZE = sys.maxsize
else:
    string_types = (basestring,)
    text_type = unicode
    binary_type = str

# Conversion from kEv to A, wavelength = H_OVER_E/energy
H_OVER_E = 12.3984

# Utility functions:


def java_property(keyword, value, quote_value=False):
    """Return argument list for command line invocation setting java property

    keyword, value are stringtypes"""
    if value is None:
        return ["-D" + keyword]
    else:
        if value and quote_value:
<<<<<<< HEAD
            value = quoted_string(value)
=======
            # The extra (str) is to handle unicode in Python 2
            value = repr(str(value))
>>>>>>> f4785db4
        return ["-D%s=%s" % (keyword, value)]


def command_option(keyword, value, prefix="-", quote_value=False):
    """Return argument list for command line option"""
    if value is None:
        return [prefix + keyword]
    else:
        if value and quote_value:
<<<<<<< HEAD
            value = quoted_string(value)
=======
            # The extra (str) is to handle unicode in Python 2
            value = repr(str(value))
>>>>>>> f4785db4
        else:
            value = str(value)
        return [prefix + keyword, value]


def quoted_string(text):
    """Return quoted value of a (single-line) string

    Intended for command line arguments.
    Will work for Python 2 str or unicode, OR Python 3 str and (some) bytes).
    Somewhat fragile, will definitely break for multiline strings
    or strings containint both single and double quotes
    """
    result = ensure_text(text)
    if not '"' in result:
        result = "".join(('"', result, '"'))
    elif not "'" in result:
        result = "".join(("'", result, "'"))
    else:
        result = repr(result)
    ind = 0
    for ind, char in enumerate(result):
        if char in ('"', "'"):
            break
    #
    return result[ind:]


# def to_ascii(text):
#     """Rough-and-ready conversion to bytes, intended for ascii contexts"""
#
#
#     if hasattr(text, "encode"):
#         text = text.encode("utf8", "replace")
#     return text


def convert_string_value(text):
    """Convert input string to int, float, or string (in order of priority)"""
    try:
        return int(text)
    except ValueError:
        try:
            return float(text)
        except ValueError:
            return text


# 'Borrowed' from six, pending installation as a dependency
def ensure_text(chars, encoding="utf-8", errors="strict"):
    """Coerce *chars* to six.text_type.
    For Python 2:
      - `unicode` -> `unicode`
      - `str` -> `unicode`
    For Python 3:
      - `str` -> `str`
      - `bytes` -> decoded to `str`
    """
    if isinstance(chars, binary_type):
        return chars.decode(encoding, errors)
    elif isinstance(chars, text_type):
        return chars
    else:
        raise TypeError("not expecting type '%s'" % type(chars))


# # 'Borrowed' from six, pending installation as a dependency
# def ensure_str(chars, encoding='utf-8', errors='strict'):
#     """Coerce *s* to `str`.
#     For Python 2:
#       - `unicode` -> encoded to `str`
#       - `str` -> `str`
#     For Python 3:
#       - `str` -> `str`
#       - `bytes` -> decoded to `str`
#     """
#     if not isinstance(chars, (text_type, binary_type)):
#         raise TypeError("not expecting type '%chars'" % type(s))
#     if PYVERSION < 3 and isinstance(chars, text_type):
#         chars = chars.encode(encoding, errors)
#     elif PYVERSION > 2 and isinstance(chars, binary_type):
#         chars = chars.decode(encoding, errors)
#     return chars<|MERGE_RESOLUTION|>--- conflicted
+++ resolved
@@ -51,12 +51,7 @@
         return ["-D" + keyword]
     else:
         if value and quote_value:
-<<<<<<< HEAD
             value = quoted_string(value)
-=======
-            # The extra (str) is to handle unicode in Python 2
-            value = repr(str(value))
->>>>>>> f4785db4
         return ["-D%s=%s" % (keyword, value)]
 
 
@@ -66,12 +61,7 @@
         return [prefix + keyword]
     else:
         if value and quote_value:
-<<<<<<< HEAD
             value = quoted_string(value)
-=======
-            # The extra (str) is to handle unicode in Python 2
-            value = repr(str(value))
->>>>>>> f4785db4
         else:
             value = str(value)
         return [prefix + keyword, value]
