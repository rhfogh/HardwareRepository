# The class to initialise, and init parameters
_initialise_class:
    class: HardwareRepository.HardwareObjects.Beamline.Beamline
    # Further key-value pairs here will be passed to the class init
#    mode: devel

# objects
#
# Eventually all objects should use the yaml config system like Beamline,
# but for now we can leave them as xml
#
# NBNB some objects that do not currently have their own config files
# would need those added (e.g. the centring methods)
#
_objects:
    # The !!o0map and the lines starting with '- ' give you an *ordered* dictionary
    # And thus a reproducible loading order
    !!omap
    # The values are the file paths to the configuration file for the
    # object, relative to the configuration file path(s)
    #
    # NB - the order is *NOT* arbitrary, as signal connnections are set
    # on one object that require the other to be already loaded.
    #
    # Hardware:
    #- session: session.xml
    #- machine_info: mach-info-mockup.xml
    - transmission: transmission-mockup.xml
    - energy: energy-mockup.xml
    #- beam: beam-info.xml
    #- flux: flux-mockup.xml
    - detector: detector-mockup.xml
    #- resolution: resolution-mockup.xml
    #- hutch_interlock: door-interlock-mockup.xml
    - safety_shutter: safety-shutter-mockup.xml
    #- fast_shutter: shutter-mockup.xml
<<<<<<< HEAD
    - motor: motor-mockup.xml
    - sample_changer: sample-changer-mockup.xml
=======
    #- sample_changer: sc-mockup.xml
>>>>>>> c7808f33
    # NBNB TODO remove plate_manipulater and treat as another smaple changer
    #- plate_manipulator: plate-manipulator.xml
    #- diffractometer: mini-diff-mockup.xml
    #- microscope: graphics.xml
    #- lims: lims-client-mockup.xml
    #- queue_manager: queue.xml
    #- queue_model: queue-model.xml
    # Procedures:
    #- collect: mxcollect.xml
    #- xrf_spectrum: xrf-spectrum-mockup.xml
    #- energy_scan: energyscan-mockup.xml
#    - imaging: xray-imaging.xml # Only in EMBL as of 201907
    #- gphl_workflow: gphl-workflow.xml
    #- gphl_connection: gphl-setup.xml
    # - centring: centring.xml
    # Analysis:
    #- offline_processing: auto-processing-mockup.xml
    #- online_processing: parallel-processing.xml
    #- characterisation: data-analysis.xml
    # - beam_realign: # Skipped - optional
    - mock_procedure: mock_procedure.yml
# Non-object attributes:
advanced_methods:
  - MeshScan
  - XrayCentering
tunable_wavelength: true
disable_num_passes: false
run_processing_parallel: false
run_number: 1

default_acquisition_parameters:
    default:
        # Default values, also used for standard acquisition.
        # Values not given in other dictionaries are taken from here
        exp_time: 0.04              # (s) exposure time
        osc_start: 0.0              # (degrees) Only used if no current angle found
        osc_range: 0.1              # (degrees)
        num_passes: 1               # (int)
        first_image: 1              # (int)
        overlap: 0
        num_images: 1               # (int)
        # detector_binning_mode: 1          # Removed as not in practice used.
        inverse_beam: false         # (bool)
        take_dark_current: true     # (bool)
        skip_existing_images: true  # (bool)
        take_snapshots: true        # (bool)

    helical:
        # Defaults for helical scan. Missing values are taken from default
        num_images: 100

    characterisation:
        # Defaults for chareacterisation. Missing values are taken from default
        osc_range: 1

    advanced:
        # Defaults for 'advanced' acquisition. Missing values are taken from default
        osc_range: 0.5
        num_images: 100

acquisition_limit_values:
    exposure_time:     # (s)
        - 0.04
        - 6000.0
    osc_range:         # (degrees)
        - -1000.0
        - 10000.0
    number_of_images:  # (int)
        - 1
        - 99999
    kappa:             # (degrees)
        - 0.0
        - 180.0
#    kappa_phi:         # (degrees)
#        - 0.0
#        - 360.0<|MERGE_RESOLUTION|>--- conflicted
+++ resolved
@@ -34,12 +34,7 @@
     #- hutch_interlock: door-interlock-mockup.xml
     - safety_shutter: safety-shutter-mockup.xml
     #- fast_shutter: shutter-mockup.xml
-<<<<<<< HEAD
-    - motor: motor-mockup.xml
     - sample_changer: sample-changer-mockup.xml
-=======
-    #- sample_changer: sc-mockup.xml
->>>>>>> c7808f33
     # NBNB TODO remove plate_manipulater and treat as another smaple changer
     #- plate_manipulator: plate-manipulator.xml
     #- diffractometer: mini-diff-mockup.xml
